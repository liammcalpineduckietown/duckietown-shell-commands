--- conflicted
+++ resolved
@@ -9,11 +9,7 @@
 
 
 class DTCommand(DTCommandAbs):
-<<<<<<< HEAD
-    help = "Initializes a new, local Duckietown Learning Experience based off of the provided configuration"
-=======
     help = "Creates a new Learning Experience"
->>>>>>> d316fdcd
 
     @staticmethod
     def command(shell: DTShell, args, **kwargs):
