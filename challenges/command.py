--- conflicted
+++ resolved
@@ -14,10 +14,7 @@
 class DTCommand(DTCommandAbs):
     @staticmethod
     def command(shell: DTShell, args: List[str]):
-<<<<<<< HEAD
         check_package_version("duckietown-docker-utils-ente", "6.0.78")
-=======
->>>>>>> f218f70c
         from duckietown_docker_utils import generic_docker_run, ENV_REGISTRY
 
         parser = argparse.ArgumentParser(prog="dts challenges")
