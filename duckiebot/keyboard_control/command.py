--- conflicted
+++ resolved
@@ -2,29 +2,20 @@
 from utils.assets_utils import get_asset_icon_path
 from utils.duckietown_viewer_utils import \
     ensure_duckietown_viewer_installed, launch_viewer
-<<<<<<< HEAD
-=======
 
 # NOTE: this must match the name of the launcher in the dt-duckietown-viewer project
 LAUNCHER_NAME = "keyboard_controller"
 
-
 VIEWER_WINDOW_WIDTH = 550
 VIEWER_WINDOW_HEIGHT = 600
 ICON_ASSET = "icon-keyboard-controller.png"
->>>>>>> 927c2220
 
 # NOTE: this must match the name of the launcher in the dt-duckietown-viewer project
 LAUNCHER_NAME = "keyboard_controller"
 ICON_ASSET = "icon-keyboard-control.png"
 
 class DTCommand(DTCommandAbs):
-<<<<<<< HEAD
     help = "Runs the keyboard controller"
-=======
-
-    help = f'Runs the keyboard controller using the Duckietown Viewer app'
->>>>>>> 927c2220
 
     @staticmethod
     def command(shell: DTShell, args, **kwargs):
@@ -37,18 +28,11 @@
         # launch viewer
         launch_viewer(
             parsed.robot,
-<<<<<<< HEAD
-            "keyboard_controller",
-            verbose=parsed.vv,
-            window_args={
-                "icon": get_asset_icon_path(ICON_ASSET)
-=======
             LAUNCHER_NAME,
             verbose=parsed.vv,
             window_args={
                 "width": VIEWER_WINDOW_WIDTH,
                 "height": VIEWER_WINDOW_HEIGHT,
                 "icon": get_asset_icon_path(ICON_ASSET),
->>>>>>> 927c2220
             },
         )