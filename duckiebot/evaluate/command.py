import argparse
import getpass
import os
import subprocess
import threading
import time
import requests

from dt_shell import DTCommandAbs, dtslogger, UserError
from dt_shell.env_checks import check_docker_environment
from duckietown_docker_utils import continuously_monitor
from utils.cli_utils import start_command_in_subprocess
from utils.docker_utils import (
    get_remote_client,
    record_bag,
    remove_if_running,
    stop_container,
    pull_if_not_exist,
)
from utils.networking_utils import get_duckiebot_ip
from dt_shell import DTShell

usage = """

## Basic usage

    Evaluates the current submission on the Duckiebot:

        $ dts duckiebot evaluate --duckiebot_name ![DUCKIEBOT_HOSTNAME]

"""

FILES_API_PORT = 8082

BRANCH = "daffy"
DEFAULT_IMAGE = "duckietown/dt-duckiebot-fifos-bridge:" + BRANCH


class DTCommand(DTCommandAbs):
    @staticmethod
    def command(shell: DTShell, args):
        prog = "dts duckiebot evaluate"
        parser = argparse.ArgumentParser(prog=prog, usage=usage)
        group = parser.add_argument_group("Basic")
        group.add_argument(
            "--duckiebot_name",
            "-b",
            default=None,
            help="Name of the Duckiebot on which to perform evaluation",
        )
        group.add_argument(
            "--image",
            dest="image_name",
            help="Image to evaluate, if none specified then we will build your current context",
            default=None,
        )
        group.add_argument(
            "--bridge_image",
            default=DEFAULT_IMAGE,
            help="The node that bridges your submission with ROS on the duckiebot. Probably don't change",
        )
        group.add_argument("--duration", help="Number of seconds to run evaluation", default=60)
        group.add_argument(
            "--record_bag",
            action="store_true",
            default=False,
            help="If true record a rosbag",
        )
        group.add_argument(
            "--debug",
            action="store_true",
            default=False,
            help="If true you will get a shell instead of executing",
        )
        group.add_argument(
            "--raspberrypi",
            action="store_true",
            default=False,
            help="If you would like your submission to be run a RasPI computer. Default is False.",
        )
        group.add_argument(
            "--jetsonnano",
            action="store_true",
            default=False,
            help="If you would like your submission to be run a Jetson Nano computer. Default is False. (Not Tested)",
        )
        group.add_argument("--max_vel", help="the max velocity for the duckiebot", default=0.7)
        group.add_argument("--challenge", help="Specific challenge to evaluate")

        # Advanced arguments
        group = parser.add_argument_group("Advanced")
        group.add_argument(
            "--docker-runtime",
            dest="docker_runtime",
            default=None,
            help="Specify the runtime to use in Docker",
        )
        # ---
        parsed = parser.parse_args(args)
        username = getpass.getuser()
        duckiebot_name: str = parsed.duckiebot_name
        tmpdir = f"/tmp/{username}/{parsed.duckiebot_name}"
        dir_home_guest = os.path.expanduser("~")
        dir_fake_home = os.path.join(tmpdir, f"fake-{username}-home")
        if not os.path.exists(dir_fake_home):
            os.makedirs(dir_fake_home)

        if not parsed.duckiebot_name:
            msg = "No duckiebot specified. Use --duckiebot_name"
            raise UserError(msg)

        if not parsed.raspberrypi and not parsed.jetsonnano:
            # if we are NOT running remotely then we need to copy over the calibration
            # files from the robot and setup some tmp directories to mount
            try:
                get_calibration_files(dir_fake_home, parsed.duckiebot_name)
            except CannotGetCalibration as e:
                raise

        duckiebot_ip = get_duckiebot_ip(duckiebot_name)
        if parsed.raspberrypi:
            dtslogger.info("Attempting to run natively on the raspberry Pi")
            arch = "arm32v7"
            machine = f"{duckiebot_name}.local"
            client = get_remote_client(duckiebot_ip)
        elif parsed.jetsonnano:
            dtslogger.info("Attempting to run natively on the Jetson Nano")
            arch = "arm64v8"
            machine = f"{duckiebot_name}.local"
            client = get_remote_client(duckiebot_ip)
        else:
            dtslogger.info("Attempting to run remotely on this machine")
            arch = "amd64"
            machine = "unix:///var/run/docker.sock"
            client = check_docker_environment()

        bridge_image = f"{parsed.bridge_image}-{arch}"
        agent_container_name = "agent"
        bridge_container_name = "duckiebot-fifos-bridge"

        # remove the containers if they are already running
        remove_if_running(client, agent_container_name)
        remove_if_running(client, bridge_container_name)

        # setup the fifos2 volume (requires pruning it if it's still hanging around from last time)
        try:
            d = client.volumes.prune()
            dtslogger.info(f"Successfully removed volume {d}")
        except Exception as e:
            dtslogger.warn(f"error removing volume: {e}")
        try:
            fifo2_volume = client.volumes.create(name="fifos2")
        except Exception as e:
            dtslogger.warn(f"error creating volume: {e}")
            raise

        duckiebot_client = get_remote_client(duckiebot_ip)
        try:
            duckiebot_containers = duckiebot_client.containers.list()
            interface_container_found = False
            for c in duckiebot_containers:
                if "duckiebot-interface" in c.name:
                    interface_container_found = True
            if not interface_container_found:
                dtslogger.error("The duckiebot-interface is not running on the duckiebot")
        except Exception as e:
            msg = f"Not sure if the duckiebot-interface is running because we got an exception: {e}"
            dtslogger.warn(msg)

        # let's start building stuff for the "bridge" node
        bridge_volumes = {fifo2_volume.name: {"bind": "/fifos", "mode": "rw"}}
        bridge_env = {
            "HOSTNAME": parsed.duckiebot_name,
            "VEHICLE_NAME": parsed.duckiebot_name,
            "ROS_MASTER_URI": f"http://{duckiebot_ip}:11311",
        }

        dtslogger.info(f"Running {bridge_image} on {machine} with environment vars: {bridge_env}")
        params = {
            "image": bridge_image,
            "name": bridge_container_name,
            "network_mode": "host",
            "privileged": True,
            "environment": bridge_env,
            "detach": True,
            "tty": True,
            "volumes": bridge_volumes,
        }
        if parsed.docker_runtime:
            params["runtime"] = parsed.docker_runtime

        # run the brdige container
        pull_if_not_exist(client, params["image"])
        bridge_container = client.containers.run(**params)

        if not parsed.debug:
            monitor_thread = threading.Thread(
                target=continuously_monitor, args=(client, bridge_container.name)
            )
            monitor_thread.start()

        if parsed.image_name is None:
            # if we didn't get an `image_name` we try need to build the local container
            path = "."
            dockerfile = os.path.join(path, "Dockerfile")
            if not os.path.exists(dockerfile):
                msg = "No Dockerfile"
                raise Exception(msg)
            tag = "myimage"

            dtslogger.info(f"Building image for {arch}")
            AIDO_REGISTRY = os.environ.get("AIDO_REGISTRY", "docker.io")
            cmd = [
                "docker",
                "-H %s" % machine,  # XXX - should be separate arguments
                "build",
                "-t",
                tag,
                "--build-arg",
                f"ARCH={arch}",
                "--build-arg",
                f"AIDO_REGISTRY={AIDO_REGISTRY}",
                "-f",
                dockerfile,
            ]
            dtslogger.info(f"Running command: {cmd}")
            cmd.append(path)
            subprocess.check_call(cmd)
            image_name = tag
        else:
            image_name = parsed.image_name

        # start to build the agent stuff
        agent_env = {
            "AIDONODE_DATA_IN": "/fifos/ego0-in",
            "AIDONODE_DATA_OUT": "fifo:/fifos/ego0-out",
            "HOSTNAME": parsed.duckiebot_name,
            "VEHICLE_NAME": parsed.duckiebot_name,
        }

        agent_volumes = {
            fifo2_volume.name: {"bind": "/fifos", "mode": "rw"},
            dir_fake_home: {"bind": "/data/config", "mode": "rw"},
        }

        params = {
            "image": image_name,
            "remove": True,
            "name": agent_container_name,
            "environment": agent_env,
            "detach": True,
            "tty": True,
            "volumes": agent_volumes,
        }

        if parsed.debug:
            params["command"] = "/bin/bash"
            params["stdin_open"] = True

        dtslogger.info(f"Running {image_name} on localhost with environment vars: {agent_env}")
        pull_if_not_exist(client, params["image"])
        agent_container = client.containers.run(**params)

        if parsed.debug:
            attach_cmd = f"docker attach {agent_container_name}"
            start_command_in_subprocess(attach_cmd)

        else:
            monitor_thread = threading.Thread(
                target=continuously_monitor, args=(client, agent_container_name)
            )
            monitor_thread.start()

        duration = int(parsed.duration)
        # should we record a bag?
        if parsed.record_bag:
            bag_container = record_bag(parsed.duckiebot_name, duration)
        else:
            bag_container = None
        dtslogger.info(f"Running for {duration} s")
        time.sleep(duration)
        stop_container(bridge_container)
        stop_container(agent_container)

        if bag_container is not None:
            stop_container(bag_container)


class CannotGetCalibration(Exception):
    pass


# get the calibration files off the robot
def get_calibration_files(destination_dir, duckiebot_name):
    dtslogger.info("Getting all calibration files")

    calib_files = [
        "calibrations/camera_intrinsic/{duckiebot:s}.yaml",
        "calibrations/camera_extrinsic/{duckiebot:s}.yaml",
        "calibrations/kinematics/{duckiebot:s}.yaml",
    ]

    for calib_file_format in calib_files:
        calib_file = calib_file_format.format(duckiebot=duckiebot_name)
<<<<<<< HEAD
        url = "http://{:s}.local/files/config/{:s}".format(duckiebot_name, calib_file)
=======
        url = f"http://{duckiebot_name}.local/files/data/config/{calib_file}"
>>>>>>> 04e4b90c
        # get calibration using the files API
        dtslogger.debug(f'Fetching file "{url}"')
        res = requests.get(url, timeout=10)
        if res.status_code != 200:
            msg = f"Could not get the calibration file {calib_file} from the robot {duckiebot_name}"
            raise CannotGetCalibration(msg)
        # make destination directory
        dirname = os.path.join(destination_dir, os.path.dirname(calib_file))
        if not os.path.isdir(dirname):
            dtslogger.debug(f'Creating directory "{dirname}"')
            os.makedirs(dirname)
        # save calibration file to disk
        # NOTE: all agent names in evaluations are "default" so need to copy
        #       the robot specific calibration to default
        destination_file = os.path.join(dirname, f"{duckiebot_name}.yaml")
        msg = f'Writing calibration file "{duckiebot_name}:{calib_file}" to "{destination_file}"'
        dtslogger.debug(msg)

        with open(destination_file, "wb") as fd:
            for chunk in res.iter_content(chunk_size=128):
                fd.write(chunk)

        destination_file2 = os.path.join(dirname, "default.yaml")
        msg = f'Writing calibration file "{duckiebot_name}:{calib_file}" to "{destination_file2}"'
        dtslogger.debug(msg)
        with open(destination_file2, "wb") as fd:
            for chunk in res.iter_content(chunk_size=128):
                fd.write(chunk)<|MERGE_RESOLUTION|>--- conflicted
+++ resolved
@@ -302,11 +302,7 @@
 
     for calib_file_format in calib_files:
         calib_file = calib_file_format.format(duckiebot=duckiebot_name)
-<<<<<<< HEAD
-        url = "http://{:s}.local/files/config/{:s}".format(duckiebot_name, calib_file)
-=======
         url = f"http://{duckiebot_name}.local/files/data/config/{calib_file}"
->>>>>>> 04e4b90c
         # get calibration using the files API
         dtslogger.debug(f'Fetching file "{url}"')
         res = requests.get(url, timeout=10)
