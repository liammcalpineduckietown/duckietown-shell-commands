import argparse
import getpass
import os
import subprocess
import threading
import time

from dt_shell import DTCommandAbs, dtslogger
from dt_shell.env_checks import check_docker_environment
from utils.cli_utils import start_command_in_subprocess
from utils.docker_utils import (
    continuously_monitor,
    get_remote_client,
    record_bag,
    remove_if_running,
    stop_container,
    pull_if_not_exist
)
from utils.networking_utils import get_duckiebot_ip

usage = """

## Basic usage

    Evaluates the current submission on the Duckiebot:

        $ dts duckiebot evaluate --duckiebot_name ![DUCKIEBOT_HOSTNAME]

"""

from dt_shell import DTShell


class DTCommand(DTCommandAbs):
    @staticmethod
    def command(shell: DTShell, args):
        prog = "dts duckiebot evaluate"
        parser = argparse.ArgumentParser(prog=prog, usage=usage)
        group = parser.add_argument_group("Basic")
        group.add_argument(
            "--duckiebot_name",
            default=None,
            help="Name of the Duckiebot on which to perform evaluation",
        )
        group.add_argument(
            "--duckiebot_username", default="duckie", help="The duckiebot username"
        )
        group.add_argument(
            "--image",
            dest="image_name",
            help="Image to evaluate, if none specified then we will build your current context",
            default=None,
        )
        group.add_argument(
            "--glue_node_image",
            default="duckietown/challenge-aido_lf-duckiebot:daffy",
            help="The node that glues your submission with ROS on the duckiebot. Probably don't change",
        )
        group.add_argument(
            "--duration", help="Number of seconds to run evaluation", default=15
        )
        group.add_argument(
            "--remotely",
            action="store_true",
            default=True,
            help="If true run the image over network without pushing to Duckiebot",
        )
        group.add_argument(
            "--record_bag",
            action="store_true",
            default=False,
            help="If true record a rosbag",
        )
        group.add_argument(
            "--debug",
            action="store_true",
            default=False,
            help="If true you will get a shell instead of executing",
        )
        group.add_argument(
            "--native",
            action="store_true",
            default=False,
            help="If you would like your submission to be run on the RasPI (natively)",
        )
        group.add_argument(
            "--max_vel", help="the max velocity for the duckiebot", default=0.7
        )
        group.add_argument("--challenge", help="Specific challenge to evaluate")
        # Advanced arguments
        group = parser.add_argument_group("Advanced")
        group.add_argument(
            "--docker-runtime",
            dest="docker_runtime",
            default=None,
            help="Specify the runtime to use in Docker",
        )
        # ---
        parsed = parser.parse_args(args)
        tmpdir = "/tmp"
        USERNAME = getpass.getuser()
        dir_home_guest = os.path.expanduser("~")
        dir_fake_home = os.path.join(tmpdir, "fake-%s-home" % USERNAME)
        if not os.path.exists(dir_fake_home):
            os.makedirs(dir_fake_home)

        if not parsed.native:
            # if we are running remotely then we need to copy over the calibration
            # files from the robot and setup some tmp directories to mount
            get_calibration_files(
                dir_fake_home, parsed.duckiebot_username, parsed.duckiebot_name
            )

        duckiebot_ip = get_duckiebot_ip(parsed.duckiebot_name)
        if (parsed.native):
            dtslogger.info("Attempting to run natively on the robot")
            client = get_remote_client(duckiebot_ip)
        else:
            dtslogger.info("Attempting to run remotely on this machine")
            client = check_docker_environment()

        agent_container_name = "agent"
        glue_container_name = "aido_glue"

        # remove the containers if they are already running
        remove_if_running(client, agent_container_name)
        remove_if_running(client, glue_container_name)

        # setup the fifos2 volume (requires pruning it if it's still hanging around from last time)
        try:
            client.volumes.prune()
            fifo2_volume = client.volumes.create(name="fifos2")
        except Exception as e:
            dtslogger.warn("error creating volume: %s" % e)
            raise


        duckiebot_client = get_remote_client(duckiebot_ip)
        try:
            duckiebot_containers = duckiebot_client.containers.list()
            interface_container_found = False
            for c in duckiebot_containers:
                if "duckiebot-interface" in c.name:
                    interface_container_found = True
            if not interface_container_found:
                dtslogger.error(
                    "The  duckiebot-interface is not running on the duckiebot"
                )
        except Exception as e:
            dtslogger.warn(
                "Not sure if the duckiebot-interface is running because we got and exception when trying: %s"
                % e
            )

        # let's start building stuff for the "glue" node
        glue_volumes = {fifo2_volume.name: {"bind": "/fifos", "mode": "rw"}}
        glue_env = {
            "HOSTNAME": parsed.duckiebot_name,
            "DUCKIEBOT_NAME": parsed.duckiebot_name,
            "ROS_MASTER_URI": "http://%s:11311" % duckiebot_ip,
        }

        if parsed.native:
            arch = 'arm32v7'
            machine = "%s.local" % parsed.duckiebot_name
        else:
            arch = 'amd64'
            machine = "unix:///var/run/docker.sock"

        glue_image = "%s-%s" %(parsed.glue_node_image, arch)

        dtslogger.info(
            "Running %s on %s with environment vars: %s"
            % (glue_image, machine, glue_env)
        )
        params = {
            "image": glue_image,
            "name": glue_container_name,
            "network_mode": "host",
            "privileged": True,
            "environment": glue_env,
            "detach": True,
            "tty": True,
            "volumes": glue_volumes,
        }
        if parsed.docker_runtime:
            params["runtime"] = parsed.docker_runtime

        # run the glue container
        pull_if_not_exist(client, params['image'])
        glue_container = client.containers.run(**params)

        if not parsed.debug:
            monitor_thread = threading.Thread(
                target=continuously_monitor, args=(client, glue_container.name)
            )
            monitor_thread.start()

        if parsed.image_name is None:
            # if we didn't get an `image_name` we try need to build the local container
            path = "."
            dockerfile = os.path.join(path, "Dockerfile")
            if not os.path.exists(dockerfile):
                msg = "No Dockerfile"
                raise Exception(msg)
            tag = "myimage"

            dtslogger.info("Building image for %s" % arch)
            cmd = ["docker",
                   "-H %s" % machine,
                   "build",
                   "-t", tag,
                   "--build-arg",
                   "ARCH=%s"% arch,
                   "-f", dockerfile]
            dtslogger.info("Running command: %s" % cmd)
            cmd.append(path)
            subprocess.check_call(cmd)
            image_name = tag
        else:
            image_name = parsed.image_name

        # start to build the agent stuff
        agent_env = {
            "AIDONODE_DATA_IN": "/fifos/agent-in",
            "AIDONODE_DATA_OUT": "fifo:/fifos/agent-out",
        }

        agent_volumes = {
            fifo2_volume.name: {"bind": "/fifos", "mode": "rw"},
            dir_fake_home: {"bind": "/data", "mode": "rw"},
        }

        params = {
            "image": image_name,
            "remove": True,
            "name": agent_container_name,
            "environment": agent_env,
            "detach": True,
            "tty": True,
            "volumes": agent_volumes,
        }

        if parsed.debug:
            params["command"] = "/bin/bash"
            params["stdin_open"] = True

        dtslogger.info(
            "Running %s on localhost with environment vars: %s"
            % (image_name, agent_env)
        )
        pull_if_not_exist(client, params['image'])
        agent_container = client.containers.run(**params)

        if parsed.debug:
            attach_cmd = "docker attach %s" % agent_container_name
            start_command_in_subprocess(attach_cmd)

        else:
            monitor_thread = threading.Thread(
                target=continuously_monitor, args=(client, agent_container_name)
            )
            monitor_thread.start()

        duration = int(parsed.duration)
        # should we record a bag?
        if parsed.record_bag:
            bag_container = record_bag(parsed.hostname, duration)
        else:
            bag_container = None
        dtslogger.info("Running for %d s" % duration)
        time.sleep(duration)
        stop_container(glue_container)
        stop_container(agent_container)

        if bag_container is not None:
            stop_container(bag_container)


# get the calibration files off the robot
def get_calibration_files(dir, duckiebot_username, duckiebot_name):
    from shutil import copy2

# step 1 - copy all the calibration files from the robot to the computer where the agent is being run

    dtslogger.info("Getting all calibration files")
    p = subprocess.Popen(
        [
            "scp",
            "-r",
            "%s@%s.local:/data/config/" % (duckiebot_username, duckiebot_name),
            dir,
        ]
    )
    sts = os.waitpid(p.pid, 0)
<<<<<<< HEAD

# step 2 - all agent names in evaluations are "default" so need to copy the robot specific calibration
# to default

    calib_file = [dir+'/config/calibrations/camera_intrinsic',
                  dir+'/config/calibrations/camera_extrinsic',
                  dir+'/config/calibrations/kinematics']

    for f in calib_file:
        if not os.path.isfile(f + '/%s.yaml' % duckiebot_name):
            dtslogger.warn("%s/%s.yaml does not exist (robot not calibrated) using default instead" % (f, duckiebot_name) )
        else:
            copy2(f+'/%s.yaml' % duckiebot_name, f+'default.yaml')


# Runs everything on the Duckiebot

# def evaluate_locally(duckiebot_name, image_name, duration, env, volumes):
#    dtslogger.info("Running %s on %s" % (image_name, duckiebot_name))
#    push_image_to_duckiebot(image_name, duckiebot_name)
#    evaluation_container = run_image_on_duckiebot(image_name, duckiebot_name, env, volumes)
#    duckiebot_ip = get_duckiebot_ip(duckiebot_name)
#    duckiebot_client = get_remote_client(duckiebot_ip)
#    monitor_thread = threading.Thread(target=continuously_monitor, args=(duckiebot_client, evaluation_container.name))
#    monitor_thread.start()
#    dtslogger.info("Letting %s run for %d s..." % (image_name, duration))
#    time.sleep(duration)
#    stop_container(evaluation_container)
=======
>>>>>>> 90cb46cc
<|MERGE_RESOLUTION|>--- conflicted
+++ resolved
@@ -293,7 +293,6 @@
         ]
     )
     sts = os.waitpid(p.pid, 0)
-<<<<<<< HEAD
 
 # step 2 - all agent names in evaluations are "default" so need to copy the robot specific calibration
 # to default
@@ -306,21 +305,5 @@
         if not os.path.isfile(f + '/%s.yaml' % duckiebot_name):
             dtslogger.warn("%s/%s.yaml does not exist (robot not calibrated) using default instead" % (f, duckiebot_name) )
         else:
-            copy2(f+'/%s.yaml' % duckiebot_name, f+'default.yaml')
-
-
-# Runs everything on the Duckiebot
-
-# def evaluate_locally(duckiebot_name, image_name, duration, env, volumes):
-#    dtslogger.info("Running %s on %s" % (image_name, duckiebot_name))
-#    push_image_to_duckiebot(image_name, duckiebot_name)
-#    evaluation_container = run_image_on_duckiebot(image_name, duckiebot_name, env, volumes)
-#    duckiebot_ip = get_duckiebot_ip(duckiebot_name)
-#    duckiebot_client = get_remote_client(duckiebot_ip)
-#    monitor_thread = threading.Thread(target=continuously_monitor, args=(duckiebot_client, evaluation_container.name))
-#    monitor_thread.start()
-#    dtslogger.info("Letting %s run for %d s..." % (image_name, duration))
-#    time.sleep(duration)
-#    stop_container(evaluation_container)
-=======
->>>>>>> 90cb46cc
+            copy2(f+'/%s.yaml' % duckiebot_name, f+'/default.yaml')
+
