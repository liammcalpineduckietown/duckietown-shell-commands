--- conflicted
+++ resolved
@@ -8,6 +8,9 @@
 from utils.docker_utils import bind_duckiebot_data_dir, default_env, remove_if_running, pull_if_not_exist
 from utils.networking_utils import get_duckiebot_ip
 
+from dt_shell import DTShell
+
+
 usage = """
 
 ## Basic usage
@@ -22,28 +25,15 @@
         $ dts duckiebot demo --demo_name [DEMO_NAME] --duckiebot_name [DUCKIEBOT_NAME]
 
 """
-<<<<<<< HEAD
 ARCH = "arm32v7"
 BRANCH = "daffy"
 DEFAULT_IMAGE = "duckietown/dt-core:" + BRANCH + "-" + ARCH
 EXPERIMENTAL_IMAGE = "duckietown/dt-experimental:" + BRANCH + "-" + ARCH
-DEFAULT_PACKAGE = "duckietown_demos"
 EXPERIMENTAL_PACKAGE = "experimental_demos"
-
-=======
-ARCH='arm32v7'
-BRANCH='daffy'
-DEFAULT_IMAGE = 'duckietown/dt-core:'+BRANCH+'-'+ARCH
-EXPERIMENTAL_IMAGE = 'duckietown/dt-experimental:'+BRANCH+'-'+ARCH
-EXPERIMENTAL_PACKAGE = 'experimental_demos'
->>>>>>> 41083dbe
 
 
 class InvalidUserInput(Exception):
     pass
-
-
-from dt_shell import DTShell
 
 
 class DTCommand(DTCommandAbs):
@@ -53,7 +43,11 @@
         parser = argparse.ArgumentParser(prog=prog, usage=usage)
 
         parser.add_argument(
-            "--demo_name", "-d", dest="demo_name", default=None, help="Name of the demo to run",
+            "--demo_name",
+            "-d",
+            dest="demo_name",
+            default=None,
+            help="Name of the demo to run"
         )
 
         parser.add_argument(
@@ -73,10 +67,6 @@
         )
 
         parser.add_argument(
-<<<<<<< HEAD
-            "--image",
-            "-i",
-=======
             "--robot_type", '-t',
             dest="robot_type",
             default='auto',
@@ -91,8 +81,8 @@
         )
 
         parser.add_argument(
-            "--image", '-i',
->>>>>>> 41083dbe
+            "--image",
+            "-i",
             dest="image_to_run",
             default=DEFAULT_IMAGE,
             help="Docker image to use, you probably don't need to change ",
@@ -167,7 +157,10 @@
         remove_if_running(duckiebot_client, container_name)
         image_base = parsed.image_to_run
         env_vars = default_env(duckiebot_name, duckiebot_ip)
-        env_vars.update({"VEHICLE_NAME": duckiebot_name, "VEHICLE_IP": duckiebot_ip})
+        env_vars.update({
+            "VEHICLE_NAME": duckiebot_name,
+            "VEHICLE_IP": duckiebot_ip
+        })
 
         # get robot_type
         if parsed.robot_type == 'auto':
@@ -194,9 +187,6 @@
         if parsed.demo_name == "base":
             cmd = "/bin/bash"
         else:
-<<<<<<< HEAD
-            cmd = "roslaunch %s %s.launch veh:=%s" % (package_name, demo_name, duckiebot_name,)
-=======
             if parsed.package_name:
                 cmd = "roslaunch %s %s.launch veh:=%s robot_type:=%s robot_configuration:=%s" % (
                     parsed.package_name,
@@ -209,7 +199,6 @@
                                   'This is obsolete. Please, provide a launcher name instead.')
             else:
                 cmd = f'dt-launcher-{parsed.demo_name}'
->>>>>>> 41083dbe
 
         pull_if_not_exist(duckiebot_client, image_base)
 
@@ -229,14 +218,9 @@
             environment=env_vars,
         )
 
-<<<<<<< HEAD
-        if demo_name == "base" or parsed.debug:
-            attach_cmd = "docker -H %s.local attach %s" % (duckiebot_name, container_name,)
-=======
         if parsed.demo_name == "base" or parsed.debug:
             attach_cmd = "docker -H %s.local attach %s" % (
                 duckiebot_name,
                 container_name,
             )
->>>>>>> 41083dbe
             start_command_in_subprocess(attach_cmd)