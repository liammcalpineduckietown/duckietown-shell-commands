--- conflicted
+++ resolved
@@ -2,11 +2,7 @@
 services:
 
   portainer:
-<<<<<<< HEAD
     image: docker.io/portainer/portainer:1.24.1-alpine
-=======
-    image: docker.io/portainer/portainer:linux-arm-1.24.1-alpine
->>>>>>> c15145a8
     container_name: portainer
     command: ["--host=unix:///var/run/docker.sock", "--no-auth"]
     restart: always
@@ -90,21 +86,21 @@
       # avahi socket
       - /var/run/avahi-daemon/socket:/var/run/avahi-daemon/socket
 
-  vscode:
-    image: ${REGISTRY}/duckietown/dt-vscode:ente-${ARCH}
-    container_name: vscode
-    restart: unless-stopped
-    network_mode: host
-    volumes:
-      - /data:/data
-      # host /etc
-      - /etc:/host/etc:ro
-      # avahi socket
-      - /var/run/avahi-daemon/socket:/var/run/avahi-daemon/socket
-      # docker socket
-      - /var/run/docker.sock:/var/run/docker.sock
-      # user code
-      - /code:/code/user_ws
+#  vscode:
+#    image: ${REGISTRY}/duckietown/dt-vscode:ente-${ARCH}
+#    container_name: vscode
+#    restart: unless-stopped
+#    network_mode: host
+#    volumes:
+#      - /data:/data
+#      # host /etc
+#      - /etc:/host/etc:ro
+#      # avahi socket
+#      - /var/run/avahi-daemon/socket:/var/run/avahi-daemon/socket
+#      # docker socket
+#      - /var/run/docker.sock:/var/run/docker.sock
+#      # user code
+#      - /code:/code/user_ws
 
   wifi-access-point:
     image: ${REGISTRY}/duckietown/dt-wifi-access-point:ente-${ARCH}
