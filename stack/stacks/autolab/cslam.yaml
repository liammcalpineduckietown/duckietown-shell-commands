--- conflicted
+++ resolved
@@ -2,11 +2,7 @@
 services:
 
   autolab-cslam-rest-api:
-<<<<<<< HEAD
-    image: duckietown/dt-autolab-localization:ente-${ARCH}
-=======
     image: ${REGISTRY}/duckietown/dt-autolab-localization:daffy-${ARCH}
->>>>>>> d60c250a
     container_name: autolab-cslam-rest-api
     restart: unless-stopped
     network_mode: host
