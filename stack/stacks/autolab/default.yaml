--- conflicted
+++ resolved
@@ -2,11 +2,7 @@
 services:
 
   autolab-proxy:
-<<<<<<< HEAD
-    image: duckietown/dt-autolab-proxy:ente-${ARCH}
-=======
     image: ${REGISTRY}/duckietown/dt-autolab-proxy:daffy-${ARCH}
->>>>>>> d60c250a
     container_name: autolab-proxy
     restart: always
     network_mode: host
@@ -16,11 +12,7 @@
       - /var/run/avahi-daemon/socket:/var/run/avahi-daemon/socket
 
   autolab-localization:
-<<<<<<< HEAD
-    image: duckietown/dt-autolab-localization:ente-${ARCH}
-=======
     image: ${REGISTRY}/duckietown/dt-autolab-localization:daffy-${ARCH}
->>>>>>> d60c250a
     container_name: autolab-localization
     restart: unless-stopped
     network_mode: host
