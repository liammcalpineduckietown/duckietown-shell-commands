--- conflicted
+++ resolved
@@ -60,20 +60,21 @@
 
     local_client.images.pull(IMAGE_RPI_GUI_TOOLS)
 
-    env_vars = { 'ROS_MASTER': duckiebot_name, 'DUCKIEBOT_NAME': duckiebot_name, 'DUCKIEBOT_IP': duckiebot_ip, 'QT_X11_NO_MITSHM': True, 'DISPLAY': True }
+    env_vars = {
+        'ROS_MASTER': duckiebot_name,
+        'DUCKIEBOT_NAME': duckiebot_name,
+        'DUCKIEBOT_IP': duckiebot_ip,
+        'QT_X11_NO_MITSHM': True,
+        'DISPLAY': True
+    }
 
     if operating_system == 'Linux':
         call(["xhost", "+"])
-<<<<<<< HEAD
-        local_client.containers.run(image=IMAGE_RPI_GUI_TOOLS, network_mode='host', privileged=True, environment=env_vars, command="/bin/bash")
-    elif operating_system == 'Darwin':
-=======
         local_client.containers.run(image=IMAGE_RPI_GUI_TOOLS,
                                     network_mode='host',
                                     privileged=True,
                                     environment=env_vars)
     if operating_system == 'Darwin':
->>>>>>> 5ba48c88
         IP = check_output(['/bin/sh', '-c', 'ifconfig en0 | grep inet | awk \'$1=="inet" {print $2}\''])
         env_vars['IP'] = IP
         call(["xhost", "+IP"])
