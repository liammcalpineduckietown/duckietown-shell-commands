import argparse
import os
import platform
import subprocess

from dt_shell import DTCommandAbs, DTShell, dtslogger
from dt_shell.env_checks import check_docker_environment
from utils.cli_utils import start_command_in_subprocess
from utils.docker_utils import remove_if_running
from utils.networking_utils import get_duckiebot_ip


class DTCommand(DTCommandAbs):
    @staticmethod
    def command(shell: DTShell, args):
        prog = "dts start_gui_tools DUCKIEBOT_NAME"
        usage = """
Keyboard control: 

    %(prog)s
"""

        parser = argparse.ArgumentParser(prog=prog, usage=usage)
        parser.add_argument(
            "hostname", default=None, help="Name of the Duckiebot to calibrate"
        )
        parser.add_argument(
            "--network", default="host", help="Name of the network which to connect"
        )
        parser.add_argument(
            "--sim",
            action="store_true",
            default=False,
            help="are we running in simulator?",
        )
        parser.add_argument(
            "--base_image",
            dest="image",
            default="duckietown/rpi-duckiebot-base:master19-no-arm",
            help="The base image, probably don't change the default",
        )
        parsed_args = parser.parse_args(args)

        if parsed_args.sim:
            duckiebot_ip = "localhost"
        else:
            duckiebot_ip = get_duckiebot_ip(duckiebot_name=parsed_args.hostname)

        hostname = parsed_args.hostname
        image = parsed_args.image

        client = check_docker_environment()
        container_name = "interactive_gui_tools_%s" % hostname
        remove_if_running(client, container_name)

        if parsed_args.sim:
            env = {
                "HOSTNAME": "default",
                "ROS_MASTER": hostname,
                "DUCKIEBOT_NAME": hostname,
                "ROS_MASTER_URI": "http://%s:11311" % hostname,
            }
        else:
            env = {
                "HOSTNAME": hostname,
                "ROS_MASTER": hostname,
                "DUCKIEBOT_NAME": hostname,
                "ROS_MASTER_URI": "http://%s:11311" % duckiebot_ip,
            }

        env["QT_X11_NO_MITSHM"] = 1

<<<<<<< HEAD
        volumes = {}

        p = platform.system().lower()
        if "darwin" in p:
            subprocess.call(["xhost", "+", "127.0.0.1"])
            env["DISPLAY"] = "host.docker.internal:0"
            volumes = {"/tmp/.X11-unix": {"bind": "/tmp/.X11-unix", "mode": "rw"}}
=======
        p = platform.system().lower()
        volumes = {
            '/tmp/.X11-unix': {'bind': '/tmp/.X11-unix', 'mode': 'rw'}
        }
        
        if 'darwin' in p:
            subprocess.call(["xhost", "+", '127.0.0.1'])
            env['DISPLAY'] = 'host.docker.internal:0'
>>>>>>> b75603dc
        else:
            subprocess.call(["xhost", "+"])
            env["DISPLAY"] = os.environ["DISPLAY"]

        dtslogger.info(
            "Running %s on localhost with environment vars: %s" % (container_name, env)
        )

        cmd = "/bin/bash"

        params = {
            "image": image,
            "name": container_name,
            "network_mode": parsed_args.network,
            "environment": env,
            "privileged": True,
            "stdin_open": True,
            "tty": True,
            "detach": True,
            "command": cmd,
            "volumes": volumes,
        }

        container = client.containers.run(**params)
        attach_cmd = "docker attach %s" % container_name
        start_command_in_subprocess(attach_cmd)<|MERGE_RESOLUTION|>--- conflicted
+++ resolved
@@ -70,15 +70,6 @@
 
         env["QT_X11_NO_MITSHM"] = 1
 
-<<<<<<< HEAD
-        volumes = {}
-
-        p = platform.system().lower()
-        if "darwin" in p:
-            subprocess.call(["xhost", "+", "127.0.0.1"])
-            env["DISPLAY"] = "host.docker.internal:0"
-            volumes = {"/tmp/.X11-unix": {"bind": "/tmp/.X11-unix", "mode": "rw"}}
-=======
         p = platform.system().lower()
         volumes = {
             '/tmp/.X11-unix': {'bind': '/tmp/.X11-unix', 'mode': 'rw'}
@@ -87,7 +78,6 @@
         if 'darwin' in p:
             subprocess.call(["xhost", "+", '127.0.0.1'])
             env['DISPLAY'] = 'host.docker.internal:0'
->>>>>>> b75603dc
         else:
             subprocess.call(["xhost", "+"])
             env["DISPLAY"] = os.environ["DISPLAY"]
