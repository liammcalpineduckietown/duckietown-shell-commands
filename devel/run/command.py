import argparse
import json
import os
import shutil
import subprocess

from dt_shell import DTCommandAbs, dtslogger
from utils.docker_utils import DOCKER_INFO, get_endpoint_architecture, DEFAULT_MACHINE
from utils.dtproject_utils import CANONICAL_ARCH, BUILD_COMPATIBILITY_MAP, DTProject
from utils.misc_utils import human_size

LAUNCHER_FMT = "dt-launcher-%s"

DEFAULT_MOUNTS = ["/var/run/avahi-daemon/socket", "/data"]

DEFAULT_NETWORK_MODE = "host"


class DTCommand(DTCommandAbs):

    help = "Runs the current project"

    @staticmethod
    def command(shell, args):
        # configure arguments
        parser = argparse.ArgumentParser()
        parser.add_argument(
<<<<<<< HEAD
            "-C",
            "--workdir",
            default=os.getcwd(),
            help="Directory containing the project to run"
        )
        parser.add_argument(
            "-a",
            "--arch",
            default=None,
            choices=set(CANONICAL_ARCH.values()),
            help="Target architecture for the image to run",
        )
        parser.add_argument(
            "-H",
            "--machine",
            default=DEFAULT_MACHINE,
            help="Docker socket or hostname where to run the image",
        )
        parser.add_argument(
            "-n",
            "--name",
            default=None,
            help="Name of the container"
        )
        parser.add_argument(
            "--cmd",
            default=None,
            help="Command to run in the Docker container"
        )
        parser.add_argument(
            "--pull",
            default=False,
            action="store_true",
            help="Whether to pull the image of the project"
        )
        parser.add_argument(
            "--force-pull",
            default=False,
            action="store_true",
            help="Whether to force pull the image of the project",
        )
        parser.add_argument(
            "--build",
            default=False,
            action="store_true",
            help="Whether to build the image of the project"
        )
        parser.add_argument(
            "--plain",
            default=False,
            action="store_true",
            help="Whether to run the image without default module configuration",
        )
        parser.add_argument(
            "--no-multiarch",
            default=False,
            action="store_true",
            help="Whether to disable multiarch support (based on bin_fmt)",
        )
        parser.add_argument(
            "-f",
            "--force",
            default=False,
            action="store_true",
            help="Whether to force the run when the git index is not clean",
        )
        parser.add_argument(
            "-M",
            "--mount",
            default=False,
            const=True,
            action="store",
            nargs="?",
            type=str,
            help="Whether to mount the current project into the container. "
            "Pass a comma-separated list of paths to mount multiple projects",
        )
        parser.add_argument(
            "-u",
            "--username",
            default="duckietown",
            help="The docker registry username that owns the Docker image",
        )
        parser.add_argument(
            "--rm",
            default=True,
            action="store_true",
            help="Whether to remove the container once done"
        )
        parser.add_argument(
            "-L",
            "--launcher",
            default=None,
            help="Launcher to invoke inside the container (template v2 or newer)"
        )
        parser.add_argument(
            "--loop",
            default=False,
            action="store_true",
            help="(Experimental) Whether to run the LOOP image"
        )
        parser.add_argument(
            "-A",
            "--argument",
            dest="arguments",
            default=[],
            action="append",
            help="Arguments for the container command",
        )
        parser.add_argument(
            "--runtime",
            default="docker",
            type=str,
            help="Docker runtime to use to run the container"
        )
        parser.add_argument(
            "-X",
            dest="use_x_docker",
            default=False,
            action="store_true",
            help="Use x-docker as runtime (needs to be installed separately)",
        )
        parser.add_argument("docker_args", nargs="*", default=[])
=======
            "subcommand",
            nargs='?',
            default=None,
            help="(Optional) Subcommand to execute"
        )
        parser.add_argument('-C', '--workdir', default=os.getcwd(),
                            help="Directory containing the project to run")
        parser.add_argument('-a', '--arch', default=None, choices=set(CANONICAL_ARCH.values()),
                            help="Target architecture for the image to run")
        parser.add_argument('-H', '--machine', default=DEFAULT_MACHINE,
                            help="Docker socket or hostname where to run the image")
        parser.add_argument('-n', '--name', default=None,
                            help="Name of the container")
        parser.add_argument('--cmd', default=None,
                            help="Command to run in the Docker container")
        parser.add_argument('--pull', default=False, action='store_true',
                            help="Whether to pull the image of the project")
        parser.add_argument('--force-pull', default=False, action='store_true',
                            help="Whether to force pull the image of the project")
        parser.add_argument('--build', default=False, action='store_true',
                            help="Whether to build the image of the project")
        parser.add_argument('--plain', default=False, action='store_true',
                            help="Whether to run the image without default module configuration")
        parser.add_argument('--no-multiarch', default=False, action='store_true',
                            help="Whether to disable multiarch support (based on bin_fmt)")
        parser.add_argument('-f', '--force', default=False, action='store_true',
                            help="Whether to force the run when the git index is not clean")
        parser.add_argument('-M', '--mount', default=False, const=True, action='store',
                            nargs='?', type=str,
                            help="Whether to mount the current project into the container. "
                                 "Pass a comma-separated list of paths to mount multiple projects")
        parser.add_argument('-u', '--username', default="duckietown",
                            help="The docker registry username that owns the Docker image")
        parser.add_argument('--rm', default=True, action='store_true',
                            help="Whether to remove the container once done")
        parser.add_argument('--launcher', default=None,
                            help="Launcher to invoke inside the container (template v2 or newer)")
        parser.add_argument('--loop', default=False, action='store_true',
                            help="(Experimental) Whether to run the LOOP image")
        parser.add_argument('-A', '--argument', dest='arguments', default=[], action='append',
                            help="Arguments for the container command")
        parser.add_argument('--runtime', default='docker', type=str,
                            help="Docker runtime to use to run the container")
        parser.add_argument('-X', dest='use_x_docker', default=False, action='store_true',
                            help="Use x-docker as runtime (needs to be installed separately)")
        parser.add_argument('docker_args', nargs='*', default=[])
>>>>>>> 5e7e28ff
        parsed, _ = parser.parse_known_args(args=args)
        # ---
        parsed.workdir = os.path.abspath(parsed.workdir)
        # x-docker runtime
        if parsed.use_x_docker:
            parsed.runtime = "x-docker"
        # check runtime
        if shutil.which(parsed.runtime) is None:
            raise ValueError('Docker runtime binary "{}" not found!'.format(parsed.runtime))
        # ---
        dtslogger.info("Project workspace: {}".format(parsed.workdir))
        # show info about project
        shell.include.devel.info.command(shell, args)
        # get info about project
        project = DTProject(parsed.workdir)
        # container name
        if not parsed.name:
            parsed.name = 'dts-run-{:s}'.format(project.name)
        # subcommands
        if parsed.subcommand == 'attach':
            dtslogger.info(f'Attempting to attach to container {parsed.name}...')
            # run
            _run_cmd([
                parsed.runtime,
                '-H=%s' % parsed.machine,
                'exec', '-it', parsed.name, '/entrypoint.sh', 'bash']
                , suppress_errors=True
            )
            return
        # pick the right architecture if not set
        if parsed.arch is None:
            parsed.arch = get_endpoint_architecture(parsed.machine)
            dtslogger.info(f"Target architecture automatically set to {parsed.arch}.")
        # get the module configuration
        module_configuration_args = []
        # apply default module configuration
        module_configuration_args.append(f"--net={DEFAULT_NETWORK_MODE}")
        # parse arguments
        mount_code = parsed.mount is True or isinstance(parsed.mount, str)
        mount_option = []
        # add default mount points
        for mountpoint in DEFAULT_MOUNTS:
            if parsed.machine == DEFAULT_MACHINE:
                # we are running locally, check if the mountpoint exists
                if not os.path.exists(mountpoint):
                    dtslogger.warning(
                        f"The mountpoint '{mountpoint}' does not exist. "
                        f"This can create issues inside the container."
                    )
                    continue
            mount_option += ["-v", "{:s}:{:s}".format(mountpoint, mountpoint)]
        # mount source code (if requested)
        if mount_code:
            projects_to_mount = [parsed.workdir] if parsed.mount is True else []
            # (always) mount current project
            # mount secondary projects
            if isinstance(parsed.mount, str):
                projects_to_mount.extend(
                    [os.path.join(os.getcwd(), p.strip()) for p in parsed.mount.split(",")]
                )
            # create mount points definitions
            for project_path in projects_to_mount:
                # make sure that the project exists
                if not os.path.isdir(project_path):
                    dtslogger.error('The path "{:s}" is not a Duckietown project'.format(project_path))
                # get project info
                proj = DTProject(project_path)
                # get local and remote paths to code and launchfile
                local_src, destination_src = proj.code_paths()
                local_launch, destination_launch = proj.launch_paths()
                # (experimental): when we run remotely, use /code/<project> as base
                if parsed.machine != DEFAULT_MACHINE:
                    project_path = "/code/%s" % proj.repository.name
                # compile mounpoints
                mount_option += [
                    "-v",
                    "{:s}:{:s}".format(os.path.join(project_path, local_src), destination_src),
                    "-v",
                    "{:s}:{:s}".format(os.path.join(project_path, local_launch), destination_launch),
                ]
        # check if the index is clean
        if parsed.mount and project.is_dirty():
            dtslogger.warning("Your index is not clean (some files are not committed).")
            dtslogger.warning(
                "If you know what you are doing, use --force (-f) to force " "the execution of the command."
            )
            if not parsed.force:
                exit(1)
            dtslogger.warning("Forced!")
        # create image name
        image = project.image(parsed.arch, loop=parsed.loop, owner=parsed.username)
        # get info about docker endpoint
        dtslogger.info("Retrieving info about Docker endpoint...")
        epoint = _run_cmd(
            ["docker", "-H=%s" % parsed.machine, "info", "--format", "{{json .}}"],
            get_output=True,
            print_output=False,
        )
        epoint = json.loads(epoint)
        if "ServerErrors" in epoint:
            dtslogger.error("\n".join(epoint["ServerErrors"]))
            return
        epoint["MemTotal"] = human_size(epoint["MemTotal"])
        print(DOCKER_INFO.format(**epoint))
        # print info about multiarch
        msg = "Running an image for {} on {}.".format(parsed.arch, epoint["Architecture"])
        dtslogger.info(msg)
        # register bin_fmt in the target machine (if needed)
        if not parsed.no_multiarch:
            compatible_archs = BUILD_COMPATIBILITY_MAP[CANONICAL_ARCH[epoint["Architecture"]]]
            if parsed.arch not in compatible_archs:
                dtslogger.info("Configuring machine for multiarch...")
                try:
                    _run_cmd(
                        [
                            "docker",
                            "-H=%s" % parsed.machine,
                            "run",
                            "--rm",
                            "--privileged",
                            "multiarch/qemu-user-static:register",
                            "--reset",
                        ],
                        True,
                    )
                    dtslogger.info("Multiarch Enabled!")
                except:
                    msg = "Multiarch cannot be enabled on the target machine. This might create issues."
                    dtslogger.warning(msg)
            else:
                msg = "Running an image for {} on {}. Multiarch not needed!".format(
                    parsed.arch, epoint["Architecture"]
                )
                dtslogger.info(msg)
        # pulling image (if requested)
        if parsed.pull or parsed.force_pull:
            # check if the endpoint contains an image with the same name
            is_present = False
            try:
                out = _run_cmd(
                    ["docker", "-H=%s" % parsed.machine, "images", "--format", "{{.Repository}}:{{.Tag}}"],
                    get_output=True,
                    print_output=False,
                    suppress_errors=True,
                )
                is_present = image in out
            except:
                pass
            if not is_present or parsed.force_pull:
                # try to pull the image
                dtslogger.info('Pulling image "%s"...' % image)
                try:
                    _run_cmd(
                        ["docker", "-H=%s" % parsed.machine, "pull", image],
                        get_output=True,
                        print_output=True,
                        suppress_errors=True,
                    )
                except:
                    dtslogger.warning(
                        'An error occurred while pulling the image "%s", maybe the image does not exist'
                        % image
                    )
            else:
                dtslogger.info(
                    "Found an image with the same name. Using it. User --force-pull to force a new pull."
                )
        # cmd option
        if parsed.cmd and parsed.launcher:
            raise ValueError("You cannot use the option --launcher together with --cmd.")
        if parsed.launcher:
            parsed.cmd = LAUNCHER_FMT % parsed.launcher
        cmd_option = [] if not parsed.cmd else [parsed.cmd]
        cmd_arguments = (
            [] if not parsed.arguments else ["--"] + list(map(lambda s: "--%s" % s, parsed.arguments))
        )
        # docker arguments
        if not parsed.docker_args:
            parsed.docker_args = []
        if parsed.rm:
<<<<<<< HEAD
            parsed.docker_args += ["--rm"]
        # container name
        if not parsed.name:
            parsed.name = "dts-run-{:s}".format(project.name)
        parsed.docker_args += ["--name", parsed.name]
=======
            parsed.docker_args += ['--rm']
        # add container name to docker args
        parsed.docker_args += ['--name', parsed.name]
>>>>>>> 5e7e28ff
        # escape spaces in arguments
        parsed.docker_args = [a.replace(" ", "\\ ") for a in parsed.docker_args]
        # run
        _run_cmd(
            [parsed.runtime, "-H=%s" % parsed.machine, "run", "-it"]
            + module_configuration_args
            + parsed.docker_args
            + mount_option
            + [image]
            + cmd_option
            + cmd_arguments,
            suppress_errors=True,
        )

    @staticmethod
    def complete(shell, word, line):
        return []


def _run_cmd(cmd, get_output=False, print_output=False, suppress_errors=False, shell=False):
    if shell:
        cmd = " ".join([str(s) for s in cmd])
    dtslogger.debug("$ %s" % cmd)
    if get_output:
        proc = subprocess.Popen(cmd, stdout=subprocess.PIPE, shell=shell)
        proc.wait()
        if proc.returncode != 0:
            if not suppress_errors:
                msg = "The command {} returned exit code {}".format(cmd, proc.returncode)
                dtslogger.error(msg)
                raise RuntimeError(msg)
        out = proc.stdout.read().decode("utf-8").rstrip()
        if print_output:
            print(out)
        return out
    else:
        try:
            subprocess.check_call(cmd, shell=shell)
        except subprocess.CalledProcessError as e:
            if not suppress_errors:
                raise e<|MERGE_RESOLUTION|>--- conflicted
+++ resolved
@@ -25,7 +25,12 @@
         # configure arguments
         parser = argparse.ArgumentParser()
         parser.add_argument(
-<<<<<<< HEAD
+            "subcommand",
+            nargs='?',
+            default=None,
+            help="(Optional) Subcommand to execute"
+        )
+        parser.add_argument(
             "-C",
             "--workdir",
             default=os.getcwd(),
@@ -149,54 +154,6 @@
             help="Use x-docker as runtime (needs to be installed separately)",
         )
         parser.add_argument("docker_args", nargs="*", default=[])
-=======
-            "subcommand",
-            nargs='?',
-            default=None,
-            help="(Optional) Subcommand to execute"
-        )
-        parser.add_argument('-C', '--workdir', default=os.getcwd(),
-                            help="Directory containing the project to run")
-        parser.add_argument('-a', '--arch', default=None, choices=set(CANONICAL_ARCH.values()),
-                            help="Target architecture for the image to run")
-        parser.add_argument('-H', '--machine', default=DEFAULT_MACHINE,
-                            help="Docker socket or hostname where to run the image")
-        parser.add_argument('-n', '--name', default=None,
-                            help="Name of the container")
-        parser.add_argument('--cmd', default=None,
-                            help="Command to run in the Docker container")
-        parser.add_argument('--pull', default=False, action='store_true',
-                            help="Whether to pull the image of the project")
-        parser.add_argument('--force-pull', default=False, action='store_true',
-                            help="Whether to force pull the image of the project")
-        parser.add_argument('--build', default=False, action='store_true',
-                            help="Whether to build the image of the project")
-        parser.add_argument('--plain', default=False, action='store_true',
-                            help="Whether to run the image without default module configuration")
-        parser.add_argument('--no-multiarch', default=False, action='store_true',
-                            help="Whether to disable multiarch support (based on bin_fmt)")
-        parser.add_argument('-f', '--force', default=False, action='store_true',
-                            help="Whether to force the run when the git index is not clean")
-        parser.add_argument('-M', '--mount', default=False, const=True, action='store',
-                            nargs='?', type=str,
-                            help="Whether to mount the current project into the container. "
-                                 "Pass a comma-separated list of paths to mount multiple projects")
-        parser.add_argument('-u', '--username', default="duckietown",
-                            help="The docker registry username that owns the Docker image")
-        parser.add_argument('--rm', default=True, action='store_true',
-                            help="Whether to remove the container once done")
-        parser.add_argument('--launcher', default=None,
-                            help="Launcher to invoke inside the container (template v2 or newer)")
-        parser.add_argument('--loop', default=False, action='store_true',
-                            help="(Experimental) Whether to run the LOOP image")
-        parser.add_argument('-A', '--argument', dest='arguments', default=[], action='append',
-                            help="Arguments for the container command")
-        parser.add_argument('--runtime', default='docker', type=str,
-                            help="Docker runtime to use to run the container")
-        parser.add_argument('-X', dest='use_x_docker', default=False, action='store_true',
-                            help="Use x-docker as runtime (needs to be installed separately)")
-        parser.add_argument('docker_args', nargs='*', default=[])
->>>>>>> 5e7e28ff
         parsed, _ = parser.parse_known_args(args=args)
         # ---
         parsed.workdir = os.path.abspath(parsed.workdir)
@@ -377,17 +334,9 @@
         if not parsed.docker_args:
             parsed.docker_args = []
         if parsed.rm:
-<<<<<<< HEAD
             parsed.docker_args += ["--rm"]
-        # container name
-        if not parsed.name:
-            parsed.name = "dts-run-{:s}".format(project.name)
+        # add container name to docker args
         parsed.docker_args += ["--name", parsed.name]
-=======
-            parsed.docker_args += ['--rm']
-        # add container name to docker args
-        parsed.docker_args += ['--name', parsed.name]
->>>>>>> 5e7e28ff
         # escape spaces in arguments
         parsed.docker_args = [a.replace(" ", "\\ ") for a in parsed.docker_args]
         # run
