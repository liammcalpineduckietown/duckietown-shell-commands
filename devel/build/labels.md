--- conflicted
+++ resolved
@@ -50,15 +50,9 @@
     - Type: `string`
     - Default: `undefined`
 
-<<<<<<< HEAD
-- `org.duckietown.label.code.distro`: Distribution this image belongs to (e.g., ente)
-  - Type: `string`
-  - Default: `undefined`
-=======
 - `org.duckietown.label.code.distro`: Distribution this image belongs to (e.g., daffy)
     - Type: `string`
     - Default: `undefined`
->>>>>>> d60c250a
 
 - `org.duckietown.label.code.version.head`: Only set when the project is clean and the repository HEAD is tagged
     - Type: `string`
