import argparse
import copy
import getpass
import json
import os
import pathlib
import re
import shutil
import socket
import subprocess
import sys
import time
from collections import namedtuple
from datetime import datetime
from types import SimpleNamespace
from typing import List, Optional

from math import floor, log2

from dt_shell import __version__ as shell_version, DTCommandAbs, DTShell, dtslogger
from utils.cli_utils import ask_confirmation, check_program_dependency
from utils.duckietown_utils import (
    get_robot_configurations,
    get_robot_hardware,
    get_robot_types,
    WIRED_ROBOT_TYPES,
)
from utils.exceptions import InvalidUserInput
from utils.json_schema_form_utils import open_form_from_schema
from utils.misc_utils import human_time, sudo_open
from utils.progress_bar import ProgressBar
from .constants import (
    LIST_DEVICES_CMD,
    TIPS_AND_TRICKS,
    WPA_EAP_NETWORK_CONFIG,
    WPA_OPEN_NETWORK_CONFIG,
    WPA_PSK_NETWORK_CONFIG,
)

INIT_SD_CARD_VERSION = "2.1.0"  # incremental number, semantic version

Wifi = namedtuple("Wifi", "name ssid psk username password")

TMP_WORKDIR = "/tmp/duckietown/dts/init_sd_card"
BLOCK_SIZE = 1024**2
SAFE_SD_SIZE_MIN = 16
SAFE_SD_SIZE_MAX = 64
DEFAULT_ROBOT_TYPE = "duckiebot"
DEFAULT_WIFI_CONFIG = "duckietown:quackquack"
COMMAND_DIR = os.path.dirname(os.path.abspath(__file__))
SUPPORTED_STEPS = ["license", "download", "flash", "setup"]
NVIDIA_LICENSE_FILE = os.path.join(COMMAND_DIR, "nvidia-license.txt")
ROOT_PARTITIONS = ["root", "APP"]


def DISK_IMAGE_VERSION(robot_configuration, experimental=False):
    board_to_disk_image_version = {
        "raspberry_pi": {"stable": "1.2.1", "experimental": "1.2.1"},
<<<<<<< HEAD
        "raspberry_pi_64": {"stable": "2.0.0", "experimental": "2.0.0"},
        "jetson_nano_4gb": {"stable": "1.2.3", "experimental": "1.2.3"},
=======
        "raspberry_pi_64": {"stable": "2.0.0", "experimental": "3.0.7"},
        "jetson_nano_4gb": {"stable": "1.2.2", "experimental": "1.2.2"},
>>>>>>> c15145a8
        "jetson_nano_2gb": {"stable": "1.2.2", "experimental": "1.2.2"},
    }
    board, _ = get_robot_hardware(robot_configuration)
    stream = "stable" if not experimental else "experimental"
    return board_to_disk_image_version[board][stream]


def PLACEHOLDERS_VERSION(robot_configuration, experimental=False):
    board_to_placeholders_version = {
        "raspberry_pi": {
            # - stable
            "1.2.1": "1.1",
            # - experimental
            "-----": "1.1",
        },
        "raspberry_pi_64": {
            # - stable
            "2.0.0": "1.1",
            # - experimental
            "-----": "1.1"
        },
        "jetson_nano_4gb": {
            # - stable
            "1.2.3": "1.1",
            # - experimental
            "-----": "1.1"
        },
        "jetson_nano_2gb": {
            # - stable
            "1.2.2": "1.1",
            # - experimental
            "-----": "1.1"
        },
<<<<<<< HEAD
=======
        "raspberry_pi_64": {"2.0.0": "1.1", "3.0.7": "1.1"},
        "jetson_nano_4gb": {"1.2.0": "1.1", "1.2.2": "1.1"},
        "jetson_nano_2gb": {"1.2.0": "1.1", "1.2.1": "1.1", "1.2.2": "1.1"},
>>>>>>> c15145a8
    }
    board, _ = get_robot_hardware(robot_configuration)
    version = DISK_IMAGE_VERSION(robot_configuration, experimental)
    return board_to_placeholders_version[board][version]


def BASE_DISK_IMAGE(robot_configuration, experimental=False):
    board_to_disk_image = {
        "raspberry_pi": f"dt-hypriotos-rpi-v{DISK_IMAGE_VERSION(robot_configuration, experimental)}",
        "raspberry_pi_64": f"dt-raspios-bullseye-lite-v{DISK_IMAGE_VERSION(robot_configuration, experimental)}-arm64v8",
        "jetson_nano_4gb": f"dt-nvidia-jetpack-v{DISK_IMAGE_VERSION(robot_configuration, experimental)}-4gb",
        "jetson_nano_2gb": f"dt-nvidia-jetpack-v{DISK_IMAGE_VERSION(robot_configuration, experimental)}-2gb",
    }
    board, _ = get_robot_hardware(robot_configuration)
    return board_to_disk_image[board]


def DISK_IMAGE_CLOUD_LOCATION(robot_configuration, experimental=False):
    disk_image = BASE_DISK_IMAGE(robot_configuration, experimental)
    return f"disk_image/{disk_image}.zip"


class DTCommand(DTCommandAbs):
    @staticmethod
    def command(shell: DTShell, args):
        parser = argparse.ArgumentParser()
        # configure parser
        parser.add_argument("--steps", default=",".join(SUPPORTED_STEPS), help="Steps to perform")
        parser.add_argument("--no-steps", default="", help="Steps NOT to perform")
        parser.add_argument("--hostname", default=None, help="Hostname of the device to flash")
        parser.add_argument("--device", default=None, help="The SD card device to flash")
        parser.add_argument("--country", default="US", help="2-letter country code (US, CA, CH, etc.)")
        parser.add_argument(
            "--wifi",
            dest="wifi",
            default=None,
            help="""
            Can specify one or more networks: "network:password,network:password,..."
            Default for watchtower and traffic_light is no wifi config.
            Default for other robot types is "duckietown:quackquack"

            Each network defined in the list can have between 1 and 3 arguments:

                - Open networks (no password)

                    network:    "ssid"


                - PSK (Pre-shared key) protected networks (no password)

                    network:    "ssid:psk"


                - EAP (Extensible Authentication Protocol) protected networks

                    network:    "ssid:username:password"

            """,
        )
        parser.add_argument(
            "--type",
            dest="robot_type",
            default=None,
            choices=get_robot_types(),
            help="Which type of robot we are setting up",
        )
        parser.add_argument(
            "--configuration",
            dest="robot_configuration",
            default=None,
            help="Which configuration your robot is in",
        )
        parser.add_argument(
            "--no-cache",
            default=False,
            action="store_true",
            help="Whether to use cached ISO image"
        )
        parser.add_argument(
            "--gui",
            default=False,
            action="store_true",
            help="Use (experimental) gui",
        )
        parser.add_argument(
            "--verify",
            default=False,
            action="store_true",
            help="Verify written data",
        )
        parser.add_argument(
            "--experimental",
            default=False,
            action="store_true",
            help="Use experimental disk image and parameters",
        )
        parser.add_argument(
            "-S",
            "--size",
            default=None,
            type=int,
            help="(Optional) Size of the SD card you are flashing",
        )
        parser.add_argument(
            "--workdir",
            default=TMP_WORKDIR,
            type=str,
            help="(Optional) temporary working directory to use"
        )
        # parse arguments
        parsed = parser.parse_args(args=args)

        # GUI mode does not have required arguments
        gui: bool = parsed.gui
        if not gui and parsed.hostname is None:
            parser.error("The argument --hostname is required, unless you use --gui.")
            exit(1)

        # fetch given steps
        steps = parsed.steps.split(",")
        no_steps = parsed.no_steps.split(",")
        steps = [s for s in steps if s not in no_steps]

        # verify
        if parsed.verify:
            if "verify" in no_steps:
                raise ValueError("You cannot use --verify together with --no-steps verify")
            steps += ["verify"]

        # GUI
        if gui:
            # ask the user to fill in the form
            values: Optional[dict] = open_form_from_schema(
                shell,
                "init-sd-card",
                "v1",
                title="Initialize a new SD card",
                subtitle="Let's initialize a new Duckietown robot!",
                completion_message="All done!\nYou can now close this page and return to the terminal."
            )
            if values is None:
                dtslogger.info("No configuration received, exiting...")
                exit(0)
            # populate args
            parsed.hostname = values["hostname"]
            parsed.robot_type = values["type"]
            parsed.robot_configuration = values[f"{parsed.robot_type}_configuration"]
            parsed.wifi = ",".join([f"{w['ssid']}:{w['wpa']}".strip(":") for w in values.get("wifi", [])])
            parsed.experimental = values.get("experimental", False)
            parsed.size = int(values["size"])
            # the form includes all licenses
            if "license" in steps:
                steps.remove("license")
        # validate hostname
        if not _validate_hostname(parsed.hostname):
            return
        # default WiFi
        if parsed.wifi is None:
            if parsed.robot_type in WIRED_ROBOT_TYPES:
                parsed.wifi = ""
            else:
                parsed.wifi = DEFAULT_WIFI_CONFIG
        # make sure the token is set
        # noinspection PyBroadException
        try:
            shell.get_dt1_token()
        except Exception:
            dtslogger.error(
                "You have not set a token for this shell.\n"
                "You can get a token from the following URL,\n\n"
                "\thttps://www.duckietown.org/site/your-token   \n\n"
                "and set it using the following command,\n\n"
                "\tdts tok set\n"
            )
            return
        # print some usage tips and tricks
        print(TIPS_AND_TRICKS)
        # get the robot type
        if parsed.robot_type is None:
            granted = ask_confirmation(
                'You did not specify a robot type. Default is "{}"'.format(DEFAULT_ROBOT_TYPE)
            )
            if granted:
                parsed.robot_type = DEFAULT_ROBOT_TYPE
            else:
                dtslogger.info("Please retry while specifying a robot type. Bye bye!")
                exit(1)
        dtslogger.info(f"Robot type: {parsed.robot_type}")
        # get the robot configuration
        allowed_configs = get_robot_configurations(parsed.robot_type)
        if parsed.robot_configuration is None:
            dtslogger.info(
                f"You did not specify a robot configuration.\n"
                f"Given that your robot is a {parsed.robot_type}, possible "
                f"configurations are: {', '.join(allowed_configs)}"
            )
            # ---
            while True:
                r = input("Insert your robot's configuration: ")
                if r.strip() in allowed_configs:
                    parsed.robot_configuration = r.strip()
                    break
                dtslogger.warning(f"Configuration '{r}' not recognized. Please, retry.")
        # validate robot configuration
        if parsed.robot_configuration not in allowed_configs:
            dtslogger.error(
                f"Robot configuration {parsed.robot_configuration} not recognized "
                f"for robot type {parsed.robot_type}. Possible configurations "
                f"are: {', '.join(allowed_configs)}"
            )
            exit(2)
        dtslogger.info(f"Robot configuration: {parsed.robot_configuration}")

        # validate steps
        step2function = {
            "license": step_license,
            "download": step_download,
            "flash": step_flash,
            "verify": step_verify,
            "setup": step_setup,
        }
        for step_name in steps:
            if step_name not in step2function:
                msg = "Cannot find step %r in %s" % (step_name, list(step2function))
                raise InvalidUserInput(msg)
        # compile hardware specific disk image name and url
        base_disk_image = BASE_DISK_IMAGE(parsed.robot_configuration, parsed.experimental)
        # compile files destinations
        in_file = lambda e: os.path.join(parsed.workdir, f"{base_disk_image}.{e}")
        # notify about licenses
        if "license" not in steps:
            board, _ = get_robot_hardware(parsed.robot_configuration)
            extra = (
                "   - License For Customer Use of NVIDIA Software\n"
                if board.startswith("jetson_nano")
                else ""
            )
            dtslogger.warning(
                'Skipping "license" step. You are implicitly agreeing to the following:\n'
                + extra
                + "   - Duckietown Terms and Conditions:\t"
                "https://www.duckietown.org/about/terms-and-conditions\n"
                "   - Duckietown Software License:\t"
                "https://www.duckietown.org/about/sw-license\n"
                "   - Duckietown Privacy Policy:\t\t"
                "https://www.duckietown.org/about/privacy",
            )
        # prepare data
        data = {
            "robot_configuration": parsed.robot_configuration,
            "disk_zip": in_file("zip"),
            "disk_img": in_file("img"),
            "disk_metadata": in_file("json"),
            "steps": steps
        }
        # perform steps
        for step_name in steps:
            data.update(step2function[step_name](shell, parsed, data))
        # ---
        if "flash" in steps:
            dtslogger.info("Flashing completed successfully!")
            if data["sd_type"] == "SD":
                dtslogger.info(
                    f"You can now unplug the SD card "
                    f"and put it inside a {parsed.robot_type.title()}. Have fun!"
                )


def step_license(_, parsed, __):
    print()
    # Duckietown legal stuff
    answer = ask_confirmation(
        f"\nBy proceeding you agree to the following,\n"
        f"   - Duckietown Terms and Conditions:\t"
        f"https://www.duckietown.org/about/terms-and-conditions\n"
        f"   - Duckietown Software License:\t"
        f"https://www.duckietown.org/about/sw-license\n"
        f"   - Duckietown Privacy Policy:\t\t"
        f"https://www.duckietown.org/about/privacy",
        question="Do you accept?",
    )
    if not answer:
        dtslogger.error(
            "You must explicitly agree to the Term and Conditions, Software License "
            "and Privacy Policy of Duckietown to continue.\n"
            "For additional information, please contact info@duckietown.com."
        )
        exit(9)
    # NVIDIA Software License
    board, _ = get_robot_hardware(parsed.robot_configuration)
    if board.startswith("jetson_nano"):
        # ask to either agree or go away
        while True:
            print()
            answer = ask_confirmation(
                f"\nThis disk image uses the Nvidia Jetpack OS.\nBy proceeding, "
                f"you agree to the terms and conditions of the License For Customer Use of "
                f"NVIDIA Software",
                default="n",
                choices={"y": "Yes", "n": "No", "r": "Read License"},
                question="Do you accept?",
            )
            if answer == "r":
                # load license text
                with open(NVIDIA_LICENSE_FILE, "rt") as fin:
                    nvidia_license = fin.read()
                print(f"\n{nvidia_license}\n")
            elif answer == "y":
                break
            elif answer == "n":
                dtslogger.error("You must explicitly agree to the License first.")
                exit(8)
    print()
    return {}


def step_download(shell, parsed, data):
    # check if dependencies are met
    check_program_dependency("unzip")

    # clear cache (if requested)
    if parsed.no_cache:
        dtslogger.info("Clearing cache")
        if os.path.exists(parsed.workdir):
            if parsed.workdir != TMP_WORKDIR:
                dtslogger.warn(
                    "A custom working directory is being used. The flag "
                    "--no-cache does not have an effect in this case."
                )
            else:
                shutil.rmtree(parsed.workdir)
    # create temporary dir
    _run_cmd(["mkdir", "-p", parsed.workdir])
    # download zip (if necessary)
    dtslogger.info("Looking for ZIP image file...")
    if not os.path.isfile(data["disk_zip"]):
        dtslogger.info("Downloading ZIP image...")
        # get disk image location on the cloud
        disk_image = DISK_IMAGE_CLOUD_LOCATION(parsed.robot_configuration, parsed.experimental)
        # download zip
        shell.include.data.get.command(
            shell, [], parsed=SimpleNamespace(object=[disk_image], file=[data["disk_zip"]], space="public")
        )
    else:
        dtslogger.info(f"Reusing cached ZIP image file [{data['disk_zip']}].")
    # unzip (if necessary)
    if not os.path.isfile(data["disk_img"]):
        dtslogger.info("Extracting ZIP image...")
        _run_cmd(["unzip", data["disk_zip"], "-d", parsed.workdir])
    else:
        dtslogger.info(f"Reusing cached DISK image file [{data['disk_img']}].")
    # ---
    return {}


def step_flash(_, parsed, data):
    # check if dependencies are met
    check_program_dependency("sudo")
    check_program_dependency("lsblk")
    check_program_dependency("umount")
    print("=" * 30)

    # ask for a device if not set already
    if parsed.device is None:
        sd_size = 0 if parsed.size is None else parsed.size
        # ask user first what is their desired device size as a confirmation.
        while sd_size <= 0:
            msg = "Please, enter the size of your SD card (in GB): "
            # noinspection PyBroadException
            try:
                txt = input(msg)
                if txt.strip() == "q":
                    dtslogger.info("Exiting")
                    exit()
                sd_size = int(txt)
                assert sd_size > 0
            except (ValueError, AssertionError):
                continue
            standard = log2(sd_size) - floor(log2(sd_size)) == 0
            if not (SAFE_SD_SIZE_MIN <= sd_size <= SAFE_SD_SIZE_MAX) or not standard:
                answer = ask_confirmation(
                    f"You are indicating a non standard size: {sd_size}GB", default="n", question="Proceed?"
                )
                if not answer:
                    dtslogger.info("Exiting")
                    exit()
            break
        # get all available devices
        devices_all = _get_devices()
        # all device with size within 20% of the given size are a match
        devices_fit = list(filter(lambda d: abs(d.size_gb - sd_size) < (0.2 * sd_size), devices_all))
        # if there is any fit, show them
        if devices_fit:
            print(f"The following devices were found (size ~{sd_size}GB):")
            _print_devices_table(devices_fit)
        else:
            answer = ask_confirmation(
                f"No devices were found with a size of ~{sd_size}GB.",
                question="Do you want to see all the disks available?",
                default="n",
            )
            if not answer:
                dtslogger.info("Sounds good! Exiting...")
                exit()
            # show all
            dtslogger.warn(
                "Be aware that picking the wrong device might result in irreversible "
                "damage to your operating system or data loss."
            )
            print("\nThe following devices are available:")
            _print_devices_table(devices_all)

        device = None
        while device is None:
            msg = "Type the name of your device: "
            txt = input(msg)
            if len(txt.strip()) > 0:
                device = txt
        parsed.device = device

    # check if the device exists
    if parsed.device.startswith("/dev/"):
        sd_type = "SD"
        if not os.path.exists(parsed.device):
            msg = "Device %s was not found on your system. Please, check." % parsed.device
            raise InvalidUserInput(msg)
    else:
        sd_type = "File"
        if os.path.exists(parsed.device):
            msg = f"File {parsed.device} already exists, it will be overwritten."
            granted = ask_confirmation(msg)
            if not granted:
                dtslogger.info("Please retry while specifying a valid device. Bye bye!")
                exit(4)

    # unmount all partitions if SD card
    if sd_type == "SD":
        # noinspection PyBroadException
        try:
            dtslogger.info(f"Trying to unmount all partitions from device {parsed.device}")
            cmd = f"for n in {parsed.device}* ; do umount $n || . ; done"
            _run_cmd(cmd, shell=True, quiet=True)
            dtslogger.info("All partitions unmounted.")
        except BaseException:
            dtslogger.warn(
                "An error occurred while unmounting the partitions of your SD card. "
                "Though this is not critical, you might experience issues with your SD "
                "card after flashing is complete. If that is the case, make sure to "
                "unmount all disks from your SD card before flashing the next time."
            )

    # use dd to flash
    dtslogger.info("Flashing File[{}] -> {}[{}]:".format(data["disk_img"], sd_type, parsed.device))
    dd_py = os.path.join(pathlib.Path(__file__).parent.absolute(), "dd.py")
    bsize = str(BLOCK_SIZE)
    dd_cmd = (["sudo"] if sd_type == "SD" else []) + [
        dd_py,
        "--input",
        data["disk_img"],
        "--output",
        parsed.device,
        "--block-size",
        bsize,
    ]
    _run_cmd(dd_cmd)
    # ---
    dtslogger.info("{}[{}] flashed!".format(sd_type, parsed.device))
    return {"sd_type": sd_type}


def step_verify(_, parsed, data):
    dtslogger.info("Verifying {}[{}]...".format(data.get("sd_type", ""), parsed.device))
    buf_size = 16 * 1024
    # create a progress bar to track the progress
    pbar = ProgressBar(header="Verifying [ETA: ND]")
    tbytes = os.stat(data["disk_img"]).st_size
    nbytes = 0
    stime = time.time()
    # compare bytes
    try:
        with open(data["disk_img"], "rb") as origin:
            with sudo_open(parsed.device, "rb") as destination:
                buffer1 = origin.read(buf_size)
                while buffer1:
                    buf1_len = len(buffer1)
                    buffer2 = destination.read(buf1_len)
                    buf2_len = len(buffer2)
                    # check lengths, then content
                    if buf1_len != buf2_len or buffer1 != buffer2:
                        raise IOError("Mismatch in range position [{}-{}]".format(nbytes, nbytes + buf1_len))
                    # update progress bar
                    nbytes += buf1_len
                    progress = int(100 * (nbytes / tbytes))
                    pbar.update(progress)
                    # compute ETA
                    if progress > 0:
                        elapsed = time.time() - stime
                        eta = (100 - progress) * (elapsed / progress)
                        pbar.set_header("Verifying [ETA: {}]".format(human_time(eta, True)))
                    # read another chunk
                    buffer1 = origin.read(buf_size)
    except IOError as e:
        sys.stdout.write("\n")
        sys.stdout.flush()
        dtslogger.error(
            "The verification step failed. Please, try re-flashing.\n" "The error reads:\n\n{}".format(str(e))
        )
        exit(5)
    dtslogger.info("Verified in {}".format(human_time(time.time() - stime)))
    # ---
    dtslogger.info("{}[{}] successfully flashed!".format(data.get("sd_type", ""), parsed.device))
    return {}


def step_setup(shell, parsed, data):
    # check if dependencies are met
    check_program_dependency("dd")
    check_program_dependency("sudo")
    check_program_dependency("sync")
    # make a copy of the command parameters and remove wifi passwords
    params = copy.deepcopy(parsed.__dict__)
    wfstr = lambda w: w if ":" not in w else (w.split(":")[0] + ":***")
    params["wifi"] = ",".join(list(map(wfstr, params["wifi"].split(","))))
    # compile data used to format placeholders
    surgery_data = {
        "hostname": parsed.hostname,
        "robot_type": parsed.robot_type,
        "token": shell.get_dt1_token(),
        "robot_configuration": parsed.robot_configuration,
        "wpa_networks": _get_wpa_networks(parsed),
        "wpa_country": parsed.country,
        "sanitize_files": None,
        "stats": json.dumps(
            {
                "steps": {step: bool(step in data["steps"]) for step in SUPPORTED_STEPS},
                "base_disk_name": BASE_DISK_IMAGE(parsed.robot_configuration, parsed.experimental),
                "base_disk_version": DISK_IMAGE_VERSION(parsed.robot_configuration, parsed.experimental),
                "base_disk_location": DISK_IMAGE_CLOUD_LOCATION(
                    parsed.robot_configuration, parsed.experimental
                ),
                "environment": {
                    "hostname": socket.gethostname(),
                    "user": getpass.getuser(),
                    "shell_version": shell_version,
                    "commands_version": shell.get_commands_version(),
                    "init_sd_card_version": INIT_SD_CARD_VERSION,
                },
                "parameters": params,
                "stamp": time.time(),
                "stamp_human": datetime.now().isoformat(),
            },
            indent=4,
            sort_keys=True,
        ),
    }
    # read disk metadata
    with open(data["disk_metadata"], "rt") as fin:
        disk_metadata = json.load(fin)
    # get surgery plan
    surgery_plan = disk_metadata["surgery_plan"]
    # compile list of files to sanitize at first boot
    sanitize = map(lambda s: s["path"], filter(lambda s: s["partition"] in ROOT_PARTITIONS, surgery_plan))
    surgery_data["sanitize_files"] = "\n".join(map(lambda f: f'dt-sanitize-file "{f}"', sanitize))
    # get disk image placeholders
    placeholders_version = PLACEHOLDERS_VERSION(parsed.robot_configuration, parsed.experimental)
    placeholders_dir = os.path.join(COMMAND_DIR, "placeholders", f"v{placeholders_version}")
    # perform surgery
    dtslogger.info("Performing surgery on the SD card...")
    for surgery_bit in surgery_plan:
        dtslogger.info("Performing surgery on [{partition}]:{path}.".format(**surgery_bit))
        # get placeholder info
        surgery_bit["placeholder"] = surgery_bit["placeholder"]
        placeholder_file = os.path.join(placeholders_dir, surgery_bit["placeholder"])
        # make sure that the placeholder exists
        if not os.path.isfile(placeholder_file):
            print(placeholder_file)
            dtslogger.error(f"The placeholder {surgery_bit['placeholder']} is not recognized.")
            exit(6)
        # load placeholder file format
        with open(placeholder_file, "rt") as fin:
            placeholder_fmt = fin.read()
        # create real (unmasked) content
        content = placeholder_fmt.format(**surgery_data).encode()
        used_bytes = len(content)
        block_size = surgery_bit["length_bytes"]
        block_offset = surgery_bit["offset_bytes"]
        # make sure the content does not exceed the block size
        if used_bytes > block_size:
            dtslogger.error(
                "File [{partition}]:{path} exceeding ".format(**surgery_bit)
                + f"budget of {block_size} bytes (by {used_bytes - block_size} bytes)."
            )
            exit(7)
        # create masked content (content is padded with new lines)
        masked_content = content + b"\n" * (block_size - used_bytes)
        # debug only
        assert len(masked_content) == block_size
        block_usage = int(100 * (used_bytes / float(block_size)))
        dtslogger.debug(
            "Injecting {}/{} bytes ({}%) ".format(used_bytes, block_size, block_usage)
            + "into [{partition}]:{path}.".format(**surgery_bit)
        )
        # apply change
        dd_cmd = (["sudo"] if data.get("sd_type", "SD") == "SD" else []) + [
            "dd",
            "of={}".format(parsed.device),
            "bs=1",
            "count={}".format(block_size),
            "seek={}".format(block_offset),
            "conv=notrunc",
        ]
        # write twice (found to increase success rate)
        for wpass in range(2):
            # launch dd
            dd = subprocess.Popen(dd_cmd, stdin=subprocess.PIPE, stderr=subprocess.PIPE)
            dtslogger.debug(f"[{wpass + 1}/2] $ {dd_cmd}")
            # write
            dd.stdin.write(masked_content)
            dd.stdin.flush()
            dd.stdin.close()
            dd.wait()
            # flush I/O buffer
            _run_cmd(["sync"])
    dtslogger.info("Surgery went OK!")
    # flush I/O buffer
    dtslogger.info("Flushing I/O buffer...")
    _run_cmd(["sync"])
    dtslogger.info("Done!")
    # ---
    return {}


def _validate_hostname(hostname):
    # The proper regex for RFC 952 should be:
    # ^(([a-zA-Z]|[a-zA-Z][a-zA-Z0-9\-]*[a-zA-Z0-9])\.)*([A-Za-z]|[A-Za-z][A-Za-z0-9\-]*[A-Za-z0-9])$
    # We modify that since we do not wish "hyphen" and "dot" to be valid for ROS reasons.
    if not re.match("^([a-z]|[a-z][a-z0-9]*[a-z0-9])*([a-z]|[a-z][a-z0-9]*[a-z0-9])$", hostname):
        dtslogger.error("The hostname can only contain alphanumeric symbols [a-z,0-9]. No capital letters are allowed. "
                        "It should not start with a digit")
        return False
    return True


def _interpret_wifi_string(s):
    results = []
    if len(s.strip()) == 0:
        return []
    for i, connection in enumerate(s.split(",")):
        name = f"network_{i + 1}"
        tokens = list(map(lambda t: t.strip(), connection.split(":")))
        # valid wifi strings are
        #
        #   - ssid                          (open networks)
        #   - ssid:pass                     (WPA-PSK authentication w/ shared key `pass`)
        #   - ssid:username:password        (WPA-EAP authentication w/ identity username:password)
        #
        if len(tokens) not in [1, 2, 3]:
            msg = "Invalid wifi string %r" % s
            raise Exception(msg)
        # parse tokens
        wifissid, arg1, arg2, *_ = tokens + [None] * 2
        if arg1 is None:
            results.append(Wifi(name, wifissid, None, None, None))
        elif arg2 is None:
            results.append(Wifi(name, wifissid, arg1, None, None))
        else:
            results.append(Wifi(name, wifissid, None, arg1, arg2))
        # ---
    return results


def _get_wpa_networks(parsed):
    networks = _interpret_wifi_string(parsed.wifi)
    wpa_networks = ""
    for connection in networks:
        # EAP-secured network
        if connection.username is not None:
            wpa_networks += WPA_EAP_NETWORK_CONFIG.format(
                cname=connection.name,
                ssid=connection.ssid,
                username=connection.username,
                password=connection.password,
            )
            continue
        # PSK-secured network
        if connection.psk is not None:
            wpa_networks += WPA_PSK_NETWORK_CONFIG.format(
                cname=connection.name, ssid=connection.ssid, psk=connection.psk
            )
            continue
        # open network
        wpa_networks += WPA_OPEN_NETWORK_CONFIG.format(cname=connection.name, ssid=connection.ssid)
    # ---
    return wpa_networks


def _run_cmd(cmd, get_output=False, shell=False, quiet=False):
    dtslogger.debug("$ %s" % cmd)
    env = copy.deepcopy(os.environ)
    # force English language
    env["LC_ALL"] = "C"
    # turn [cmd] into "cmd" if shell is set to True
    if isinstance(cmd, list) and shell:
        cmd = " ".join(cmd)
    # manage output
    if quiet:
        outputs = {"stdout": subprocess.DEVNULL, "stderr": subprocess.DEVNULL}
    else:
        outputs = {}
    # ---
    if get_output:
        return subprocess.check_output(cmd, shell=shell, env=env).decode("utf-8")
    else:
        subprocess.check_call(cmd, shell=shell, env=env, **outputs)


def _get_devices() -> List[SimpleNamespace]:
    units = {"K": 1024, "M": 1024**2, "G": 1024**3, "T": 1024**4}
    lsblk = _run_cmd(LIST_DEVICES_CMD, get_output=True, shell=True)
    out = []
    for line in lsblk.split("\n"):
        findings = re.findall(r"^(/dev/[\w\d]+)\s+disk\s+(\d+(?:[.]\d+)?)([KMGT])\s+", line)
        if findings:
            device, size, unit, *_ = findings[0]
            if unit not in units:
                continue
            try:
                size = float(size)
            except ValueError:
                continue
            size_b = size * units[unit]
            size_gb = size_b / units["G"]
            out.append(SimpleNamespace(device=device, size_b=size_b, size_gb=size_gb))
    return out


def _print_devices_table(devices: List[SimpleNamespace]):
    row_fmt = "{:15s}{:12s}{}"
    print()
    print(row_fmt.format("Name", "Size", "Plugged in"))
    for device in devices:
        # try to get the oldest time between access, modify and change time the device file,
        # that should be a good approximation of the plug-in time (unless the device was used
        # by the user before flashing).
        device_file = pathlib.Path(device.device)
        plugin_time = datetime.fromtimestamp(
            min(device_file.stat().st_ctime, device_file.stat().st_atime, device_file.stat().st_mtime)
        )
        time_since_plugin = _time_diff_txt(plugin_time, datetime.now()) + " ago"
        print(row_fmt.format(device.device, f"{device.size_gb}GB", time_since_plugin))
    print()


def _time_diff_txt(d1, d2) -> str:
    duration_in_s = (d2 - d1).total_seconds()
    days = divmod(duration_in_s, 86400)  # Get days (without [0]!)
    hours = divmod(days[1], 3600)  # Use remainder of days to calc hours
    minutes = divmod(hours[1], 60)  # Use remainder of hours to calc minutes
    seconds = divmod(minutes[1], 1)  # Use remainder of minutes to calc seconds
    parts = []
    for value, unit in zip([days, hours, minutes, seconds], ["day", "hour", "minute", "second"]):
        value = int(value[0])
        if value <= 0:
            continue
        unit = unit if value == 1 else f"{unit}s"
        parts.append(f"{value} {unit}")
    return ", ".join(parts)<|MERGE_RESOLUTION|>--- conflicted
+++ resolved
@@ -56,13 +56,8 @@
 def DISK_IMAGE_VERSION(robot_configuration, experimental=False):
     board_to_disk_image_version = {
         "raspberry_pi": {"stable": "1.2.1", "experimental": "1.2.1"},
-<<<<<<< HEAD
-        "raspberry_pi_64": {"stable": "2.0.0", "experimental": "2.0.0"},
+        "raspberry_pi_64": {"stable": "2.0.0", "experimental": "3.0.7"},
         "jetson_nano_4gb": {"stable": "1.2.3", "experimental": "1.2.3"},
-=======
-        "raspberry_pi_64": {"stable": "2.0.0", "experimental": "3.0.7"},
-        "jetson_nano_4gb": {"stable": "1.2.2", "experimental": "1.2.2"},
->>>>>>> c15145a8
         "jetson_nano_2gb": {"stable": "1.2.2", "experimental": "1.2.2"},
     }
     board, _ = get_robot_hardware(robot_configuration)
@@ -96,12 +91,6 @@
             # - experimental
             "-----": "1.1"
         },
-<<<<<<< HEAD
-=======
-        "raspberry_pi_64": {"2.0.0": "1.1", "3.0.7": "1.1"},
-        "jetson_nano_4gb": {"1.2.0": "1.1", "1.2.2": "1.1"},
-        "jetson_nano_2gb": {"1.2.0": "1.1", "1.2.1": "1.1", "1.2.2": "1.1"},
->>>>>>> c15145a8
     }
     board, _ = get_robot_hardware(robot_configuration)
     version = DISK_IMAGE_VERSION(robot_configuration, experimental)
@@ -323,6 +312,7 @@
             "verify": step_verify,
             "setup": step_setup,
         }
+        # validate steps
         for step_name in steps:
             if step_name not in step2function:
                 msg = "Cannot find step %r in %s" % (step_name, list(step2function))
@@ -739,8 +729,8 @@
     # ^(([a-zA-Z]|[a-zA-Z][a-zA-Z0-9\-]*[a-zA-Z0-9])\.)*([A-Za-z]|[A-Za-z][A-Za-z0-9\-]*[A-Za-z0-9])$
     # We modify that since we do not wish "hyphen" and "dot" to be valid for ROS reasons.
     if not re.match("^([a-z]|[a-z][a-z0-9]*[a-z0-9])*([a-z]|[a-z][a-z0-9]*[a-z0-9])$", hostname):
-        dtslogger.error("The hostname can only contain alphanumeric symbols [a-z,0-9]. No capital letters are allowed. "
-                        "It should not start with a digit")
+        dtslogger.error("The hostname can only contain alphanumeric symbols [a-z,0-9]. "
+                        "No capital letters are allowed. It should not start with a digit.")
         return False
     return True
 
