from utils.cli_utils import get_clean_env, start_command_in_subprocess
from utils.duckietown_utils import get_robot_types

INIT_SD_CARD_VERSION = "2.0.5"  # incremental number, semantic version
HYPRIOTOS_STABLE_VERSION = "1.9.0"
HYPRIOTOS_EXPERIMENTAL_VERSION = "1.11.1"

CHANGELOG = (
    """
Current version: %s

Semantic versioning: x.y.z

Breaking changes augment x,
feature additions augment y,
minor changes increment z.

Newest changes applied to this SD CARD:

2.0.5 - 2019-07-07

    Initial boot-up LED feedback: alternating red-green
    during stacks initialization, solid green when ready

2.0.4 - 2019-04-11

    Copy in the default calibrations

2.0.3 - 2018-10-10

    Correct initialization for camera (on is 0 , not 1)


2.0.2 - 2018-10-10

    More documentation.

2.0.1 - 2018-10-10

    Added card version files in /data/stats/init_sd_card

    Set LED config to red

    Fixed config.txt


You can quickly check if something else was done at the URL:

    https://github.com/duckietown/duckietown-shell-commands/blob/master/init_sd_card/command.py


"""
    % INIT_SD_CARD_VERSION
)

import argparse
import datetime
import getpass
import hashlib
import json
import logging
import os
import platform
import shutil
import socket
import subprocess
import psutil
import time
from collections import namedtuple, OrderedDict
from os.path import join
from future import builtins
import yaml
from whichcraft import which
import re

from dt_shell import dtslogger, DTCommandAbs
from dt_shell.env_checks import check_docker_environment

USER = getpass.getuser()
TMP_ROOT_MOUNTPOINT = "/media/{USER}/root".format(USER=USER)
TMP_HYPRIOT_MOUNTPOINT = "/media/{USER}/HypriotOS".format(USER=USER)

DISK_HYPRIOTOS = "/dev/disk/by-label/HypriotOS"
DISK_ROOT = "/dev/disk/by-label/root"

DUCKIETOWN_TMP = "/tmp/duckietown"
DOCKER_IMAGES_CACHE_DIR = os.path.join(DUCKIETOWN_TMP, "docker_images")

PHASE_LOADING = "loading"
PHASE_DONE = "done"

SD_CARD_DEVICE = ""
DEFAULT_ROBOT_TYPE = "duckiebot"
MINIMAL_STACKS_TO_LOAD = ['DT18_00_basic']
DEFAULT_STACKS_TO_LOAD = "DT18_00_basic,DT18_01_health,DT18_02_others,DT18_03_interface,DT18_05_core"
DEFAULT_STACKS_TO_RUN = "DT18_00_basic,DT18_01_health,DT18_03_interface"
AIDO_STACKS_TO_LOAD = "DT18_00_basic,DT18_01_health,DT18_05_core"


# TODO: https://raw.githubusercontent.com/duckietown/Software/master18/misc/duckie.art


class InvalidUserInput(Exception):
    pass


from dt_shell import DTShell


class DTCommand(DTCommandAbs):
    @staticmethod
    def command(shell: DTShell, args):
        parser = argparse.ArgumentParser()

        parser.add_argument(
            "--steps",
            default="flash,expand,mount,setup,unmount",
            help="Steps to perform",
        )

        parser.add_argument("--hostname", required=True)
        parser.add_argument("--linux-username", default="duckie")
        parser.add_argument("--linux-password", default="quackquack")

        parser.add_argument(
            "--stacks-load",
            dest="stacks_to_load",
            default=DEFAULT_STACKS_TO_LOAD,
            help="which stacks to load",
        )
        parser.add_argument(
            "--stacks-run",
            dest="stacks_to_run",
            default=DEFAULT_STACKS_TO_RUN,
            help="which stacks to RUN by default",
        )

        parser.add_argument(
            "--reset-cache",
            dest="reset_cache",
            default=False,
            action="store_true",
            help="Deletes the cached images",
        )

        parser.add_argument(
            "--compress",
            dest="compress",
            default=False,
            action="store_true",
            help="Compress the images - use if you have a 16GB SD card",
        )

        parser.add_argument(
            "--device", dest="device", default="", help="The device with the SD card"
        )

        parser.add_argument(
            "--aido",
            dest="aido",
            default=False,
            action="store_true",
            help="Only load what is necessary for an AI-DO submission",
        )

        # parser.add_argument('--swap', default=False, action='store_true',
        #                     help='Create swap space')
        parser.add_argument(
            "--country", default="US", help="2-letter country code (US, CA, CH, etc.)"
        )
        parser.add_argument(
            "--wifi",
            dest="wifi",
            default="duckietown:quackquack",
            help="""
        Can specify one or more networks: "network:password,network:password,..."

                                    """,
        )

        parser.add_argument("--ethz-username", default=None)
        parser.add_argument("--ethz-password", default=None)

        parser.add_argument(
            "--experimental",
            dest="experimental",
            default=False,
            action="store_true",
            help="Use experimental settings",
        )

        parser.add_argument(
            '--type',
            dest='robot_type',
            default=None,
<<<<<<< HEAD
            choices=get_robot_types(),
=======
            choices=['duckiebot', 'watchtower', 'duckiedrone'],
>>>>>>> 6ca4cf5d
            help='Which type of robot we are setting up'
        )

        parser.add_argument(
            '--online',
            default=False,
            action="store_true",
            help='Whether to flash the images to the SD card'
        )

        parsed = parser.parse_args(args=args)

        global SD_CARD_DEVICE
        SD_CARD_DEVICE = parsed.device

        if parsed.reset_cache:
            dtslogger.info("Removing cache")
            if os.path.exists(DUCKIETOWN_TMP):
                shutil.rmtree(DUCKIETOWN_TMP)

        # if aido is set overwrite the stacks (don't load the base)
        if parsed.aido:
            parsed.stacks_to_load = AIDO_STACKS_TO_LOAD
            parsed.stacks_to_run = parsed.stacks_to_load

        # turn off wifi for type watchtower
        if parsed.robot_type == 'watchtower':
            parsed.wifi = ""

        # support drones
        if parsed.robot_type == 'duckiedrone':
            parsed.stacks_to_load = ""
            parsed.stacks_to_run = ""

        if ("--online" in args) and ("--stacks-load" in args or "--stacks-run" in args):
            msg = "The option --online cannot be used together with --stacks-load/--stacks-run."
            raise Exception(msg)

        msg = """

## Tips and tricks

### Multiple networks

    dts init_sd_card --wifi network1:password1,network2:password2 --country US



### Steps

Without arguments the script performs the steps:

    flash
    expand
    mount
    setup
    unmount

You can use --steps to run only some of those:

    dts init_sd_card --steps expand,mount



    """
        print(msg)

        if "DOCKER_HOST" in os.environ:
            msg = "Removing DOCKER_HOST from os.environ."
            dtslogger.info(msg)
            os.environ.pop("DOCKER_HOST")

        check_docker_environment()
        check_good_platform()
        check_dependencies()

        if parsed.experimental:
            dtslogger.info("Running experimental mode!")

        if parsed.robot_type is None:
            while True:
                r = input('You did not specify a robot type. Default is "{}". Do you confirm? [y]'.format(DEFAULT_ROBOT_TYPE))
                if r.strip() in ['', 'y', 'Y', 'yes', 'YES', 'yup', 'YUP']:
                    parsed.robot_type = DEFAULT_ROBOT_TYPE
                    break;
                elif r.strip() in ['', 'n', 'N', 'no', 'NO', 'nope', 'NOPE']:
                    dtslogger.info('Please retry while specifying a robot type. Bye bye!')
                    exit(1)

        dtslogger.setLevel(logging.DEBUG)

        steps = parsed.steps.split(",")
        step2function = {
            "flash": step_flash,
            "expand": step_expand,
            "mount": step_mount,
            "setup": step_setup,
            "unmount": step_unmount,
        }

        for step_name in steps:
            if step_name not in step2function:
                msg = "Cannot find step %r in %s" % (step_name, list(step2function))
                raise InvalidUserInput(msg)

            step2function[step_name](shell, parsed)


def step_mount(shell, parsed):
    def refresh():
        cmd = ["sudo", "udevadm", "trigger"]
        _run_cmd(cmd)
        time.sleep(4)

    if not os.path.exists(TMP_HYPRIOT_MOUNTPOINT):
        refresh()
        cmd = ["udisksctl", "mount", "-b", DISK_HYPRIOTOS]
        _run_cmd(cmd)
    if not os.path.exists(TMP_ROOT_MOUNTPOINT):
        refresh()
        cmd = ["udisksctl", "mount", "-b", DISK_ROOT]
        _run_cmd(cmd)


def sync_data():
    # dtslogger.info('Now calling sync() - actually writing data to disk.')
    cmd = ["sync"]
    _run_cmd(cmd)


def step_unmount(shell, parsed):
    sync_data()
    cmd = ["udisksctl", "unmount", "-b", DISK_HYPRIOTOS]
    _run_cmd(cmd)
    cmd = ["udisksctl", "unmount", "-b", DISK_ROOT]
    _run_cmd(cmd)


def check_good_platform():
    p = platform.system().lower()

    if "darwin" in p:
        msg = "This procedure cannot be run on Mac. You need an Ubuntu machine."
        raise Exception(msg)


def friendly_size(b):
    gbs = b / (1024.0 * 1024.0 * 1024.0)
    return "%.3f GB" % gbs


def friendly_size_file(fn):
    s = os.stat(fn).st_size
    return friendly_size(s)


def copy_file(origin, destination, partition='root', overwrite=False):
    buffer_bytes = 100 * 1024 * 1024
    destination0 = destination
    partition = {'root': TMP_ROOT_MOUNTPOINT, 'boot': TMP_HYPRIOT_MOUNTPOINT}[partition]
    destination = destination[1:] if destination.startswith('/') else destination
    destination = os.path.join(partition, destination)
    size = os.stat(origin).st_size
    dtslogger.info(
        "Considering copying %s of size %s to SD:%s" % (origin, friendly_size_file(origin), destination0)
    )
    # create destination dir
    _run_cmd(['sudo', 'mkdir', '-p', os.path.dirname(destination)])
    # check if there is enough space
    available = psutil.disk_usage(partition).free
    dtslogger.info("available %s" % friendly_size(available))
    if available < size + buffer_bytes:
        msg = "You have %s available on %s but need %s for %s" % (
            friendly_size(available),
            partition,
            friendly_size_file(origin),
            origin,
        )
        dtslogger.info(msg)
        return
    dtslogger.info("OK, copying...")
    if os.path.exists(destination) and not overwrite:
        msg = "Skipping copying file that already exist at %s." % destination
        dtslogger.info(msg)
    else:
        if which("rsync"):
            cmd = ["sudo", "rsync", "-avP", origin, destination]
        else:
            cmd = ["sudo", "cp", origin, destination]
        _run_cmd(cmd)
        sync_data()


def step_flash(shell, parsed):
    deps = ["wget", "tar", "udisksctl", "docker", "base64", "gzip", "udevadm", "lsblk"]
    for dep in deps:
        check_program_dependency(dep)

    # Ask for a device  if not set already:
    global SD_CARD_DEVICE
    if SD_CARD_DEVICE == "":
        msg = "Please type the device with your SD card. Please be careful to pick the right device and \
to include '/dev/'. Here's a list of the devices on your system:"
        dtslogger.info(msg)

        script_file = get_resource("list_disks.sh")
        script_cmd = "/bin/bash %s" % script_file
        start_command_in_subprocess(script_cmd)

        msg = "Type the name of your device (include the '/dev' part):   "
        SD_CARD_DEVICE = builtins.input(msg)

    # Check if the device exists
    if not os.path.exists(SD_CARD_DEVICE):
        msg = (
            "Device %s was not found on your system. Maybe you mistyped something."
            % SD_CARD_DEVICE
        )
        raise Exception(msg)

    script_file = get_resource("init_sd_card.sh")
    script_cmd = "/bin/bash %s" % script_file
    env = get_clean_env()
    env["INIT_SD_CARD_DEV"] = SD_CARD_DEVICE
    # pass HypriotOS version to init_sd_card script
    if parsed.experimental:
        env["HYPRIOTOS_VERSION"] = HYPRIOTOS_EXPERIMENTAL_VERSION
    else:
        env["HYPRIOTOS_VERSION"] = HYPRIOTOS_STABLE_VERSION
    start_command_in_subprocess(script_cmd, env)

    dtslogger.info("Waiting 5 seconds for the device to get ready...")
    time.sleep(5)

    dtslogger.info("Partitions created:")
    cmd = ["sudo", "lsblk", SD_CARD_DEVICE]
    _run_cmd(cmd)


def step_expand(shell, parsed):
    deps = ["parted", "resize2fs", "e2fsck", "lsblk", "fdisk", "umount"]
    for dep in deps:
        check_program_dependency(dep)

    global SD_CARD_DEVICE

    if not os.path.exists(SD_CARD_DEVICE):
        msg = "This only works assuming device == %s" % SD_CARD_DEVICE
        raise Exception(msg)
    else:
        msg = "Found device %s." % SD_CARD_DEVICE
        dtslogger.info(msg)

    # Some devices get only a number added to the disk name, other get p + a number
    if os.path.exists(SD_CARD_DEVICE + "1"):
        DEVp1 = SD_CARD_DEVICE + "1"
        DEVp2 = SD_CARD_DEVICE + "2"
    elif os.path.exists(SD_CARD_DEVICE + "p1"):
        DEVp1 = SD_CARD_DEVICE + "p1"
        DEVp2 = SD_CARD_DEVICE + "p2"
    else:
        msg = "The two partitions of device %s could not be found." % SD_CARD_DEVICE
        raise Exception(msg)

    # Unmount the devices and check if this worked, otherwise parted will fail
    p = subprocess.Popen(["lsblk"], stdout=subprocess.PIPE, stderr=subprocess.PIPE)
    ret, err = p.communicate()

    if DEVp1 in ret.decode("utf-8"):
        cmd = ["sudo", "umount", DEVp1]
        _run_cmd(cmd)
    if DEVp2 in ret.decode("utf-8"):
        cmd = ["sudo", "umount", DEVp2]
        _run_cmd(cmd)

    p = subprocess.Popen(["lsblk"], stdout=subprocess.PIPE, stderr=subprocess.PIPE)
    ret, err = p.communicate()

    if DEVp1 in ret.decode("utf-8") or DEVp2 in ret.decode("utf-8"):
        msg = (
            "Automatic unmounting of %s and %s was unsuccessful. Please do it manually and run again."
            % (DEVp1, DEVp2)
        )
        raise Exception(msg)

    # Do the expansion
    dtslogger.info("Current status:")
    cmd = ["sudo", "lsblk", SD_CARD_DEVICE]
    _run_cmd(cmd)

    # get the disk identifier of the SD card (experimental mode only)
    uuid = None
    if parsed.experimental:
        # IMPORTANT: This must be executed before `parted`
        p = re.compile(".*Disk identifier: 0x([0-9a-z]*).*")
        cmd = ["sudo", "fdisk", "-l", SD_CARD_DEVICE]
        dtslogger.debug("$ %s" % cmd)
        pc = subprocess.Popen(cmd, stdout=subprocess.PIPE, stderr=subprocess.PIPE)
        ret, err = pc.communicate()
        m = p.search(ret.decode("utf-8"))
        uuid = m.group(1)

    cmd = ["sudo", "parted", "-s", SD_CARD_DEVICE, "resizepart", "2", "100%"]
    _run_cmd(cmd)

    cmd = ["sudo", "e2fsck", "-f", DEVp2]
    _run_cmd(cmd)

    cmd = ["sudo", "resize2fs", DEVp2]
    _run_cmd(cmd)

    # restore the original disk identifier (experimental mode only)
    if parsed.experimental:
        cmd = ["sudo", "fdisk", SD_CARD_DEVICE]
        dtslogger.debug("$ %s" % cmd)
        p = subprocess.Popen(
            cmd, stdout=subprocess.PIPE, stderr=subprocess.PIPE, stdin=subprocess.PIPE
        )
        ret, err = p.communicate(input=("x\ni\n0x%s\nr\nw" % uuid).encode("ascii"))
        print(ret.decode("utf-8"))

    dtslogger.info("Updated status:")
    cmd = ["sudo", "lsblk", SD_CARD_DEVICE]
    _run_cmd(cmd)


def step_setup(shell, parsed):
    token = shell.get_dt1_token()
    if not os.path.exists(DUCKIETOWN_TMP):
        os.makedirs(DUCKIETOWN_TMP)

    # check_has_space(where=DUCKIETOWN_TMP, min_available_gb=20.0)

    try:
        check_valid_hostname(parsed.hostname)
    except ValueError as e:
        msg = "The string %r is not a valid hostname: %s." % (parsed.hostname, e)
        raise Exception(msg)

    if not os.path.exists(TMP_ROOT_MOUNTPOINT):
        msg = "Disk not mounted: %s" % TMP_ROOT_MOUNTPOINT
        raise Exception(msg)

    if not os.path.exists(TMP_HYPRIOT_MOUNTPOINT):
        msg = "Disk not mounted: %s" % TMP_HYPRIOT_MOUNTPOINT
        raise Exception(msg)

    ssh_key_pri = get_resource("DT18_key_00")
    ssh_key_pub = get_resource("DT18_key_00.pub")
    user_data_file = get_resource("USER_DATA.in.yaml")

    user_data = yaml.load(open(user_data_file).read())

    def add_file(path, content, permissions="0755"):
        d = dict(content=content, path=path, permissions=permissions)

        dtslogger.info("Adding file %s" % path)
        # dtslogger.info('Adding file %s with content:\n---------\n%s\n----------' % (path, content))
        user_data["write_files"].append(d)

    def add_file_local(path, local, permissions="0755"):
        if not os.path.exists(local):
            msg = "Could not find %s" % local
            raise Exception(msg)
        content = open(local).read()
        add_file(path, content, permissions)

    user_data["hostname"] = parsed.hostname
    user_data["users"][0]["name"] = parsed.linux_username
    user_data["users"][0]["plain_text_passwd"] = parsed.linux_password

    user_home_path = "/home/{0}/".format(parsed.linux_username)

    add_file_local(
        path=os.path.join(user_home_path, ".ssh/authorized_keys"), local=ssh_key_pub
    )

    # Configure runcmd
    add_run_cmd(user_data, 'echo "Initialization STARTED"')

    cmd = 'date -s "%s"' % datetime.datetime.now().strftime("%Y-%m-%d %H:%M:%S")
    add_run_cmd(user_data, cmd)

    add_run_cmd(user_data, "chown -R 1000:1000 {home}".format(home=user_home_path))

    add_run_cmd(user_data, "dd if=/dev/zero of=/swap0 bs=1M count=2048")
    add_run_cmd(user_data, "mkswap /swap0")
    add_run_cmd(user_data, 'echo "/swap0 swap swap" >> /etc/fstab')
    add_run_cmd(user_data, "chmod 0600 /swap0")
    add_run_cmd(user_data, "swapon -a")

    add_run_cmd(user_data, "raspi-config nonint do_camera 0")
    add_run_cmd(user_data, "raspi-config nonint do_i2c 0")

    # Start the blinking feedback: the RPi red and green LEDs will alternately flash
    # on and off until all Docker stacks are up
    cmd = """/bin/bash -c "while ! cat /data/boot-log.txt | grep -q 'All stacks up'; """
    cmd += """do echo 1 | sudo tee /sys/class/leds/led0/brightness > /dev/null; """
    cmd += (
        """echo 0 | sudo tee /sys/class/leds/led1/brightness > /dev/null; sleep 0.5; """
    )
    cmd += """echo 0 | sudo tee /sys/class/leds/led0/brightness > /dev/null; """
    cmd += """echo 1 | sudo tee /sys/class/leds/led1/brightness > /dev/null; sleep 0.5; done; """
    cmd += """echo 1 | sudo tee /sys/class/leds/led0/brightness > /dev/null; """
    cmd += """echo 0 | sudo tee /sys/class/leds/led1/brightness > /dev/null" > /dev/null 2>&1 & """
    add_run_cmd(user_data, cmd)

    # raspi-config nonint do_wifi_country %s"

    # https://www.raspberrypi.org/forums/viewtopic.php?t=21632
    # sudo
    # sudo mkswap /swap0
    # sudo echo "/swap0 swap swap" >> /etc/fstab
    # sudo chmod 0600 /swap0
    # sudo swapon -a
    # DT shell config

    dtshell_config = dict(token_dt1=token)
    add_file(
        path=os.path.join(user_home_path, ".dt-shell/config"),
        content=json.dumps(dtshell_config),
    )
    add_file(path=os.path.join("/secrets/tokens/dt1"), content=token)

    add_file(
        path="/data/stats/init_sd_card/README.txt",
        content="""

The files in this directory:

    version        incremental number
    CHANGELOG      description of latest changes

    flash_time     ISO-formatted date of when this card was flashed
    flash_user     user who flashed
    flash_machine  machine that flashed

    parameters

        hostname       Hostname used for flashing. (Helps checking if it changed.)

    """.strip(),
    )
    add_file(path="/data/stats/init_sd_card/CHANGELOG", content=CHANGELOG)
    add_file(path="/data/stats/init_sd_card/version", content=str(INIT_SD_CARD_VERSION))
    add_file(
        path="/data/stats/init_sd_card/flash_time",
        content=datetime.datetime.now().isoformat(),
    )
    add_file(path="/data/stats/init_sd_card/flash_user", content=getpass.getuser())
    add_file(
        path="/data/stats/init_sd_card/flash_machine", content=socket.gethostname()
    )
    add_file(
        path="/data/stats/init_sd_card/parameters/hostname", content=parsed.hostname
    )
    add_file(
        path="/data/stats/init_sd_card/parameters/linux_username",
        content=parsed.linux_username,
    )
    add_file(
        path="/data/stats/init_sd_card/parameters/stacks_to_run",
        content=parsed.stacks_to_run,
    )
    add_file(
        path="/data/stats/init_sd_card/parameters/stacks_to_load",
        content=parsed.stacks_to_load,
    )
    add_file(
        path="/data/stats/init_sd_card/parameters/compress",
        content=str(int(parsed.compress)),
    )
    add_file(
        path="/data/stats/init_sd_card/parameters/device", content=str(parsed.device)
    )
    add_file(
        path="/data/stats/init_sd_card/parameters/country", content=str(parsed.country)
    )
    add_file(path="/data/stats/init_sd_card/parameters/wifi", content=str(parsed.wifi))
    add_file(
        path="/data/stats/init_sd_card/parameters/ethz_username",
        content=str(parsed.ethz_username),
    )
    add_file(path='/data/stats/init_sd_card/parameters/robot_type', content=str(parsed.robot_type))

    add_file(
        path="/data/stats/MAC/README.txt",
        content="""

Two files will be created in this directory, called "eth0" and "wlan0",
and they will contain the MAC addresses of the two interfaces.

If they are not there, it means that the boot process was interrupted.

    """.strip(),
    )

    # remove non-static services
    user_data['bootcmd'].append('find /etc/avahi/services -type f ! -name "dt.static.*.service" -exec rm -f {} \;')

    # flash static services
    add_file_local(
        '/etc/avahi/services/dt.static.presence.service',
        get_resource(os.path.join('avahi_services', 'dt.presence.service'))
    )
    add_file_local(
        '/etc/avahi/services/dt.static.robot_type.service',
        get_resource(os.path.join('avahi_services', 'dt.robot_type.{}.service'.format(parsed.robot_type)))
    )

    # flash temporary services
    add_file_local(
        '/etc/avahi/services/dt.device-init.service',
        get_resource(os.path.join('avahi_services', 'dt.device-init.service'))
    )

    configure_ssh(parsed, ssh_key_pri, ssh_key_pub)
    configure_networks(parsed, add_file)
    copy_default_calibrations(add_file)

    add_run_cmd(user_data, "cat /sys/class/net/eth0/address > /data/stats/MAC/eth0")
    add_run_cmd(user_data, "cat /sys/class/net/wlan0/address > /data/stats/MAC/wlan0")

    configure_images(parsed, user_data, add_file_local, add_file)

    add_run_cmd(user_data, 'echo "Intialization COMPLETED"')

    user_data_yaml = yaml.dump(user_data, default_flow_style=False)
    user_data_yaml = '#cloud-config\n' + user_data_yaml

    validate_user_data(user_data_yaml)

    write_to_hypriot("user-data", user_data_yaml)

    write_to_hypriot(
        "config.txt",
        """
hdmi_force_hotplug=1
enable_uart=0

# camera settings, see http://elinux.org/RPiconfig#Camera

# enable
start_x=1

disable_camera_led=0

gpu_mem=16

# Enable audio (added by raspberrypi-sys-mods)
dtparam=audio=on

dtparam=i2c1=on
dtparam=i2c_arm=on

            """,
    )
    dtslogger.info("setup step concluded")


def configure_images(parsed, user_data, add_file_local, add_file):
    # read and validate docker-compose stacks
    arg_stacks_to_load = list(filter(lambda s: len(s) > 0, parsed.stacks_to_load.split(",")))
    arg_stacks_to_run = list(filter(lambda s: len(s) > 0, parsed.stacks_to_run.split(",")))
    dtslogger.info("Stacks to load: %s" % arg_stacks_to_load)
    dtslogger.info("Stacks to run: %s" % arg_stacks_to_run)

    # make sure stacks_to_run is a subset of stacks_to_load
    for _ in arg_stacks_to_run:
        if _ not in arg_stacks_to_load:
            msg = "If you want to run %r you need to load it as well." % _
            raise Exception(msg)

    # the device loader expects:
    # - .tar files to be loaded (docker load) in /data/loader/images_to_load
    # - .yaml files to be loaded (parse yaml and load images) in /data/loader/stacks_to_load
    # - .yaml files to be run (docker compose up) at every boot in /data/loader/stacks_to_run

    stacks_for_images_to_load = []
    stacks_to_load = arg_stacks_to_load
    stacks_to_run = arg_stacks_to_run

    if parsed.online:
        # online:
        # - only minimal configuration gets copied to the SD card
        stacks_for_images_to_load = MINIMAL_STACKS_TO_LOAD
        # load everything (but the minimal)
        stacks_to_load = [_ for _ in arg_stacks_to_load if _ not in MINIMAL_STACKS_TO_LOAD]
    else:
        # offline:
        # - all the selected images get copied to the SD card
        stacks_for_images_to_load = stacks_to_load
        stacks_to_load = []

    # export images to tar files
    stack2yaml = get_stack2yaml(
        stacks_for_images_to_load, get_resource("stacks")
    )
    stack2info = save_images(stack2yaml, compress=parsed.compress)

    # copy images to SD card
    stacks_written = []
    stack2archive_rpath = {}
    dtslogger.debug(stack2info)
    for stack, stack_info in stack2info.items():
        tgz = stack_info.archive
        rpath = os.path.join("data", "loader", "images_to_load", os.path.basename(tgz))
        copy_file(tgz, rpath)
        stack2archive_rpath[stack] = os.path.join("/", rpath)
        stacks_written.append(stack)

    # copy stacks_to_load and stacks_to_run to SD card
    for stack_type, stacks_deck in {'load': stacks_to_load, 'run': stacks_to_run}.items():
        for cf in stacks_deck:
            # local path
            lpath = get_resource(os.path.join("stacks", cf + ".yaml"))
            # path on PI
            rpath = "/data/loader/stacks_to_{}/{}.yaml".format(stack_type, cf)

            if which("docker-compose") is None:
                msg = "Could not find docker-compose. Cannot validate file."
                dtslogger.error(msg)
            else:
                _run_cmd(["docker-compose", "-f", lpath, "config", "--quiet"])

            copy_file(lpath, rpath)

    client = check_docker_environment()

    stacks_not_to_run = [_ for _ in stacks_to_load if _ not in stacks_to_run]

    order = stacks_to_run + stacks_not_to_run

    for cf in order:

        if (cf in stacks_written) and (cf in MINIMAL_STACKS_TO_LOAD):

            log_current_phase(
                user_data, PHASE_LOADING, "Stack %s: Loading containers" % cf
            )

            cmd = "docker load --input %s && rm %s" % (
                stack2archive_rpath[cf],
                stack2archive_rpath[cf],
            )
            add_run_cmd(user_data, cmd)

            add_file(
                stack2archive_rpath[cf] + ".labels.json",
                json.dumps(stack2info[cf].image_name2id, indent=4),
            )

            for image_name, image_id in stack2info[cf].image_name2id.items():
                image = client.images.get(image_name)
                image_id = str(image.id)
                dtslogger.info("id for %s: %s" % (image_name, image_id))
                cmd = ["docker", "tag", image_id, image_name]
                print(cmd)
                add_run_cmd(user_data, cmd)

            if cf in stacks_to_run:
                msg = "Adding the stack %r as default running" % cf
                dtslogger.info(msg)

                log_current_phase(
                    user_data, PHASE_LOADING, "Stack %s: docker-compose up" % cf
                )
                cmd = [
                    "docker-compose",
                    "--file",
                    "/data/loader/stacks_to_run/%s.yaml" % cf,
                    "-p",
                    cf,
                    "up",
                    "-d",
                ]
                add_run_cmd(user_data, cmd)
                user_data["bootcmd"].append(cmd)  # every boot

    # NOTE: The RPi blinking feedback expects that "All stacks up" will be written to the /data/boot-log.txt file.
    # If modifying, make sure to adjust the blinking feedback


def configure_networks(parsed, add_file):
    # TODO: make configurable
    DUCKSSID = parsed.hostname + "-wifi"
    DUCKPASS = "quackquack"
    add_file(
        path="/var/local/wificfg.json",
        content="""
{{
  "dnsmasq_cfg": {{
     "address": "/#/192.168.27.1",
     "dhcp_range": "192.168.27.100,192.168.27.150,1h",
     "vendor_class": "set:device,IoT"
  }},
  "host_apd_cfg": {{
     "ip": "192.168.27.1",
     "ssid": "{DUCKSSID}",
     "wpa_passphrase": "{DUCKPASS}",
     "channel": "6"
  }},
  "wpa_supplicant_cfg": {{
     "cfg_file": "/etc/wpa_supplicant/wpa_supplicant.conf"
  }}
}}
    """.format(
            DUCKSSID=DUCKSSID, DUCKPASS=DUCKPASS
        ),
    )
    wpa_supplicant = """

ctrl_interface=DIR=/var/run/wpa_supplicant GROUP=netdev
update_config=1
country={country}

    """.format(
        country=parsed.country
    )
    networks = interpret_wifi_string(parsed.wifi)
    for connection in networks:
        wpa_supplicant += """
network={{
  id_str="{cname}"
  ssid="{WIFISSID}"
  {WIFIPASS}
  key_mgmt={KEY_MGMT}
}}
                """.format(
            cname=connection.name,
            WIFISSID=connection.ssid,
            WIFIPASS=f'psk="{connection.password}"' if connection.password else "",
            KEY_MGMT="WPA-PSK" if connection.password else "NONE",
        )

    if parsed.ethz_username:
        if parsed.ethz_password is None:
            msg = "You should provide a password for ETH account using --ethz-password."
            raise Exception(msg)

        wpa_supplicant += """

network={{
    id_str="eth_network"
    ssid="eth"
    key_mgmt=WPA-EAP
    group=CCMP TKIP
    pairwise=CCMP TKIP
    eap=PEAP
    proto=RSN
    identity="{username}"
    password="{password}"
    phase1="peaplabel=0"
    phase2="auth=MSCHAPV2"
    priority=1
}}

    """.format(
            username=parsed.ethz_username, password=parsed.ethz_password
        )

    add_file(path="/etc/wpa_supplicant/wpa_supplicant.conf", content=wpa_supplicant)


def configure_ssh(parsed, ssh_key_pri, ssh_key_pub):
    ssh_dir = os.path.expanduser("~/.ssh")
    if not os.path.exists(ssh_dir):
        os.makedirs(ssh_dir)

    ssh_key_pri_copied = os.path.join(ssh_dir, "DT18_key_00")
    ssh_key_pub_copied = os.path.join(ssh_dir, "DT18_key_00.pub")

    if not os.path.exists(ssh_key_pri_copied):
        shutil.copy(ssh_key_pri, ssh_key_pri_copied)
    if not os.path.exists(ssh_key_pub_copied):
        shutil.copy(ssh_key_pub, ssh_key_pub_copied)
    os.chmod(ssh_key_pri_copied, 0o600)

    ssh_config = os.path.join(ssh_dir, "config")
    if not os.path.exists(ssh_config):
        msg = "Could not find ssh config file %s" % ssh_config
        dtslogger.info(msg)
        current = ""
    else:

        current = open(ssh_config).read()

    bit = """

# --- init_sd_card generated ---

# Use the key for all hosts
IdentityFile {IDENTITY}

Host {HOSTNAME}
    User {DTS_USERNAME}
    Hostname {HOSTNAME}.local
    IdentityFile {IDENTITY}
    StrictHostKeyChecking no
# ------------------------------

    """.format(
        HOSTNAME=parsed.hostname,
        IDENTITY=ssh_key_pri_copied,
        DTS_USERNAME=parsed.linux_username,
    )

    if bit not in current:
        dtslogger.info("Updating ~/.ssh/config with: " + bit)
        with open(ssh_config, "a") as f:
            f.write(bit)
    else:
        dtslogger.info("Configuration already found in ~/.ssh/config")


def copy_default_calibrations(add_file):
    kin_calib = get_resource("calib_kin_default.yaml")
    ext_cam_calib = get_resource("calib_cam_ext_default.yaml")
    int_cam_calib = get_resource("calib_cam_int_default.yaml")

    kin_calib_file = open(kin_calib)
    ext_cam_calib_file = open(ext_cam_calib)
    int_cam_calib_file = open(int_cam_calib)

    add_file(
        path="/data/config/calibrations/kinematics/default.yaml",
        content=yaml.dump(yaml.load(kin_calib_file), default_flow_style=False),
    )
    add_file(
        path="/data/config/calibrations/camera_extrinsic/default.yaml",
        content=yaml.dump(yaml.load(ext_cam_calib_file), default_flow_style=False),
    )
    add_file(
        path="/data/config/calibrations/camera_intrinsic/default.yaml",
        content=yaml.dump(yaml.load(int_cam_calib_file), default_flow_style=False),
    )


def _run_cmd(cmd):
    dtslogger.debug("$ %s" % cmd)
    subprocess.check_call(cmd)


def check_program_dependency(exe):
    p = which(exe)
    if p is None:
        msg = "Could not find program %r" % exe
        raise Exception(msg)
    dtslogger.debug("Found %r at %s" % (exe, p))


def check_dependencies():
    try:
        import psutil
    except ImportError as e:
        msg = "This program requires psutil: %s" % e
        msg += "\n\tapt install python-psutil"
        msg += "\n\tpip install --user psutil"
        raise Exception(msg)


def get_resource(filename):
    script_files = os.path.dirname(os.path.realpath(__file__))

    script_file = join(script_files, filename)

    if not os.path.exists(script_file):
        msg = "Could not find script %s" % script_file
        raise Exception(msg)
    return script_file


def check_valid_hostname(hostname):
    import re

    # https://stackoverflow.com/questions/2532053/validate-a-hostname-string
    if len(hostname) > 253:
        raise ValueError("Hostname too long")

    allowed = re.compile(r"(?!-)[a-z0-9-]{1,63}(?<!-)$", re.IGNORECASE)
    if not allowed.match(hostname):
        msg = "Invalid chars in %r" % hostname
        raise ValueError(msg)

    if "-" in hostname:
        msg = (
            'Cannot use the hostname %r. It cannot contain "-" because of a ROS limitation. '
            % hostname
        )
        raise ValueError(msg)

    if len(hostname) < 3:
        msg = "This hostname is too short. Choose something more descriptive."
        raise ValueError(msg)


Wifi = namedtuple("Wifi", "ssid password name")


# import tempfile
#
#
# def write_to_root(rpath, contents):
#     if not os.path.exists(TMP_ROOT_MOUNTPOINT):
#         msg = 'Disk not mounted: %s' % TMP_ROOT_MOUNTPOINT
#         raise Exception(msg)
#     # for some reason it is mounted as root
#
#     dest = os.path.join(TMP_ROOT_MOUNTPOINT, rpath)
#     d = os.path.dirname(dest)
#     if not os.path.exists(d):
#         # os.makedirs(d)
#         cmd = ['sudo', 'mkdirs', d]
#         _run_cmd(cmd)
#     t = tempfile.mktemp()
#     with open(t, 'w') as f:
#         f.write(contents)
#
#     cmd = ['sudo', 'cp', t, dest]
#     _run_cmd(cmd)
#     dtslogger.info('Written to %s' % dest)
#     os.unlink(t)


def write_to_hypriot(rpath, contents):
    if not os.path.exists(TMP_HYPRIOT_MOUNTPOINT):
        msg = "Disk not mounted: %s" % TMP_HYPRIOT_MOUNTPOINT
        raise Exception(msg)
    x = os.path.join(TMP_HYPRIOT_MOUNTPOINT, rpath)
    d = os.path.dirname(x)
    if not os.path.exists(d):
        os.makedirs(d)
    with open(x, "w") as f:
        f.write(contents)
    dtslogger.info("Written to %s" % x)


def interpret_wifi_string(s):
    results = []
    if len(s.strip()) == 0:
        return []
    for i, connection in enumerate(s.split(",")):
        tokens = [s.strip() for s in connection.split(":")] + [None]
        if len(tokens) not in [2, 3]:
            msg = "Invalid wifi string %r" % s
            raise Exception(msg)
        wifissid, wifipass = tokens[0], tokens[1]
        name = "network%d" % (i + 1)
        results.append(Wifi(wifissid, wifipass, name))
    return results


StackInfo = namedtuple("StackInfo", "archive image_name2id hname")


def save_images(stack2yaml, compress):
    """
        returns stack2info
    """
    cache_dir = DOCKER_IMAGES_CACHE_DIR
    if not os.path.exists(cache_dir):
        os.makedirs(cache_dir)

    client = check_docker_environment()

    stack2info = {}

    for cf, config in stack2yaml.items():
        image_name2id = {}
        for service, service_config in config["services"].items():
            image_name = service_config["image"]
            dtslogger.info("Pulling %s" % image_name)
            cmd = ["docker", "pull", image_name]
            _run_cmd(cmd)
            image = client.images.get(image_name)
            image_id = str(image.id)
            image_name2id[image_name] = image_id

        hname = get_md5("-".join(sorted(list(image_name2id.values()))))[:8]

        if compress:
            destination = os.path.join(cache_dir, cf + "-" + hname + ".tar.gz")
        else:
            destination = os.path.join(cache_dir, cf + "-" + hname + ".tar")

        destination0 = os.path.join(cache_dir, cf + "-" + hname + ".tar")

        stack2info[cf] = StackInfo(
            archive=destination, image_name2id=image_name2id, hname=hname
        )

        if os.path.exists(destination):
            msg = "Using cached file %s" % destination
            dtslogger.info(msg)
            continue

        dtslogger.info("Saving to %s" % destination0)
        cmd = ["docker", "save", "-o", destination0] + list(image_name2id.values())
        _run_cmd(cmd)
        if compress:
            cmd = ["gzip", "-f", destination0]
            _run_cmd(cmd)

            assert not os.path.exists(destination0)
            assert os.path.exists(destination)
        else:
            assert destination == destination0

        msg = "Saved archive %s of size %s" % (
            destination,
            friendly_size_file(destination),
        )
        dtslogger.info(msg)

    assert len(stack2info) == len(stack2yaml)
    return stack2info


def log_current_phase(user_data, phase, msg):
    # NOTE: double json.dumps to add escaped quotes
    j = json.dumps(json.dumps(dict(phase=phase, msg=msg)))
    cmd = "echo %s >> /data/boot-log.txt" % j
    user_data["runcmd"].append(cmd)


def add_run_cmd(user_data, cmd):
    # PRE action (NOTE: double json.dumps to add escaped quotes)
    pre_json = json.dumps(json.dumps(dict(cmd=cmd, msg='running command', pos=len(user_data['runcmd']))))
    cmd_pre = 'echo %s >> /data/command.json' % pre_json
    user_data['runcmd'].append(cmd_pre)
    # COMMAND
    user_data['runcmd'].append(cmd)
    # POST action (NOTE: double json.dumps to add escaped quotes)
    post_json = json.dumps(json.dumps(dict(cmd=cmd, msg='finished command', pos=len(user_data['runcmd']))))
    cmd_post = 'echo %s >> /data/command.json' % post_json
    user_data['runcmd'].append(cmd_post)


def get_stack2yaml(stacks, base):
    names = os.listdir(base)
    all_stacks = [os.path.splitext(_)[0] for _ in names if _.endswith("yaml")]
    dtslogger.info("The stacks that are available are: %s" % ", ".join(all_stacks))
    dtslogger.info("You asked to use %s" % stacks)
    use = []
    for s in stacks:
        if s not in all_stacks:
            msg = "Cannot find stack %r in %s" % (s, all_stacks)
            raise Exception(msg)
        use.append(s)

    stacks2yaml = OrderedDict()
    for sn in use:
        lpath = join(base, sn + ".yaml")
        if not os.path.exists(lpath):
            raise Exception(lpath)

        stacks2yaml[sn] = yaml.load(open(lpath).read())
    return stacks2yaml


def validate_user_data(user_data_yaml):
    if "VARIABLE" in user_data_yaml:
        msg = "Invalid user_data_yaml:\n" + user_data_yaml
        msg += "\n\nThe above contains VARIABLE"
        raise Exception(msg)

    try:
        import requests
    except ImportError:
        msg = 'Skipping validation because "requests" not installed.'
        dtslogger.warning(msg)
    else:
        url = "https://validate.core-os.net/validate"
        r = requests.put(url, data=user_data_yaml)
        info = json.loads(r.content.decode("utf-8"))
        result = info["result"]
        nerrors = 0
        for x in result:
            kind = x["kind"]
            line = x["line"]
            message = x["message"]
            m = "Invalid at line %s: %s" % (line, message)
            m += "| %s" % user_data_yaml.split("\n")[line - 1]

            if kind == "error":
                dtslogger.error(m)
                nerrors += 1
            else:
                ignore = [
                    "bootcmd",
                    "package_upgrade",
                    "runcmd",
                    "ssh_pwauth",
                    "sudo",
                    "chpasswd",
                    "lock_passwd",
                    "plain_text_passwd",
                ]
                show = False
                for i in ignore:
                    if 'unrecognized key "%s"' % i in m:
                        break
                else:
                    show = True
                if show:
                    dtslogger.warning(m)
        if nerrors:
            msg = "There are %d errors: exiting" % nerrors
            raise Exception(msg)


class NotEnoughSpace(Exception):
    pass


def check_has_space(where, min_available_gb):
    try:
        import psutil
    except ImportError:
        msg = "Skipping disk check because psutil not installed."
        dtslogger.info(msg)
    else:
        disk = psutil.disk_usage(where)
        disk_available_gb = disk.free / (1024 * 1024 * 1024.0)

        if disk_available_gb < min_available_gb:
            msg = (
                "This procedure requires that you have at least %f GB of memory."
                % min_available_gb
            )
            msg += "\nYou only have %.2f GB available on %s." % (
                disk_available_gb,
                where,
            )
            dtslogger.error(msg)
            raise NotEnoughSpace(msg)
        else:
            msg = "You have %.2f GB available on %s. " % (disk_available_gb, where)
            dtslogger.info(msg)


def get_md5(contents):
    m = hashlib.md5()
    m.update(contents.encode("utf-8"))
    s = m.hexdigest()
    return s<|MERGE_RESOLUTION|>--- conflicted
+++ resolved
@@ -193,11 +193,7 @@
             '--type',
             dest='robot_type',
             default=None,
-<<<<<<< HEAD
             choices=get_robot_types(),
-=======
-            choices=['duckiebot', 'watchtower', 'duckiedrone'],
->>>>>>> 6ca4cf5d
             help='Which type of robot we are setting up'
         )
 
